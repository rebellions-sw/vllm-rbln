--- conflicted
+++ resolved
@@ -12,20 +12,6 @@
           type: string
 
 jobs:
-<<<<<<< HEAD
-    check-skip:
-        runs-on: ubuntu-latest-rbln
-        steps:
-          - name: Checkout
-            uses: actions/checkout@v4
-            with:
-              ref: ${{ github.ref }}
-          
-          - name: Set up Python
-            uses: actions/setup-python@v5
-            with:
-              python-version: "3.12"
-=======
   check-skip:
     runs-on: ubuntu-latest-rbln
     steps:
@@ -38,7 +24,6 @@
         uses: actions/setup-python@v5
         with:
           python-version: "3.12"
->>>>>>> 7732324f
 
       - name: Install packaging library for parsing latest version
         run: |
@@ -72,37 +57,6 @@
             echo "current-version=$CURRENT_VERSION" >> $GITHUB_OUTPUT
             echo "skip=$SKIP_PR" >> $GITHUB_OUTPUT
 
-<<<<<<< HEAD
-    vllm-rbln-pr:
-        uses: ./.github/workflows/pkg_create_pr.yaml
-        needs: check-skip
-        if: ${{ needs.check-skip.outputs.skip-pr == 'false' }}
-        with:
-            python-version: ${{ inputs.python-version }}
-            optimum-version: ${{ needs.check-skip.outputs.target-version }}
-        secrets:
-          REBEL_PYPI_USERNAME: ${{ secrets.REBEL_PYPI_USERNAME }}
-          REBEL_PYPI_PASSWORD: ${{ secrets.REBEL_PYPI_PASSWORD }}
-          REBEL_SW_DEVELOP_USERNAME: ${{ secrets.REBEL_SW_DEVELOP_USERNAME }}
-          REBEL_SW_DEVELOP_PASSWORD: ${{ secrets.REBEL_SW_DEVELOP_PASSWORD }}
-          GIT_PAT: ${{ secrets.GIT_PAT }}
-
-    summary:
-        runs-on: ubuntu-latest-rbln
-        needs: [check-skip, vllm-rbln-pr]
-        if: always() # Run even if dependencies fail or are skipped
-        env:
-          RBLN_EXEC_SUCCESS: ${{ needs.vllm-rbln-pr.result == 'success' && '✅' ||  needs.check-skip.outputs.skip-pr == 'true' && '✅' || '❌' }}
-          CURRENT_VERSION: ${{ needs.check-skip.outputs.current-version || 'N/A' }}
-          TARGET_VERSION: ${{ needs.check-skip.outputs.target-version  || 'N/A' }}
-        steps:
-          - name: Summary
-            run: |
-              echo "## Summary" >> $GITHUB_STEP_SUMMARY
-              echo "|  Component  | Before Version | Skip | After Version | Success |" >> $GITHUB_STEP_SUMMARY
-              echo "|-------------|--------|------|-------|-------|" >> $GITHUB_STEP_SUMMARY
-              echo "| optimum-rbln | ${{ env.CURRENT_VERSION}} | ${{ needs.check-skip.outputs.skip-pr }} | ${{ env.TARGET_VERSION }} | ${{ env.RBLN_EXEC_SUCCESS }}" >> $GITHUB_STEP_SUMMARY
-=======
     outputs:
       skip-pr: ${{ steps.skip-pr.outputs.skip }}
       current-version: ${{ steps.skip-pr.outputs.current-version }}
@@ -136,5 +90,4 @@
           echo "## Summary" >> $GITHUB_STEP_SUMMARY
           echo "|  Component  | Before Version | Skip | After Version | Success |" >> $GITHUB_STEP_SUMMARY
           echo "|-------------|--------|------|-------|-------|" >> $GITHUB_STEP_SUMMARY
-          echo "| optimum-rbln | ${{ env.CURRENT_VERSION}} | ${{ needs.check-skip.outputs.skip-pr }} | ${{ env.TARGET_VERSION }} | ${{ env.RBLN_EXEC_SUCCESS }}" >> $GITHUB_STEP_SUMMARY
->>>>>>> 7732324f
+          echo "| optimum-rbln | ${{ env.CURRENT_VERSION}} | ${{ needs.check-skip.outputs.skip-pr }} | ${{ env.TARGET_VERSION }} | ${{ env.RBLN_EXEC_SUCCESS }}" >> $GITHUB_STEP_SUMMARY
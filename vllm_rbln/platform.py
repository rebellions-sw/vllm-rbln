--- conflicted
+++ resolved
@@ -134,34 +134,6 @@
                     "T5 encoder-decoder model is not supported on V1. "
                     "Set `VLLM_USE_V1=0` to run T5 models in V0")
 
-<<<<<<< HEAD
-=======
-        if envs.VLLM_RBLN_ENFORCE_MODEL_FP32:
-            logger.info("original model_config.dtype = %s", model_config.dtype)
-            if model_config.dtype == torch.bfloat16:
-                logger.warning("bfloat16 is not supported on RBLN.")
-
-            # FIXME - force model dtype into fp32 for graph compilation
-            model_config.dtype = torch.float
-            assert model_config.dtype == torch.float
-            logger.info("RBLN enforce model_config.dtype as torch.float")
-
-            if (lora_config := vllm_config.lora_config) is not None:
-                lora_config.lora_dtype = torch.float
-                logger.info(
-                    "RBLN enforce lora_config.lora_dtype as torch.float")
-        else:
-            dtype = model_config.dtype
-            logger.info("original model_config.dtype = %s", dtype)
-            if dtype != torch.bfloat16 and dtype != torch.float16 \
-                        and dtype != torch.float:
-                logger.warning(
-                    "%s not supported on RBLN, only fp32,fp16,bf16 supported",
-                    dtype)
-                model_config.dtype = torch.float
-            logger.info("RBLN use model_config.dtype = %s", model_config.dtype)
-
->>>>>>> ede129d9
         parallel_config = vllm_config.parallel_config
         scheduler_config = vllm_config.scheduler_config
 

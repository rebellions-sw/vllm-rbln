--- conflicted
+++ resolved
@@ -78,12 +78,8 @@
 from vllm.v1.utils import CpuGpuBuffer, record_function_or_nullcontext
 from vllm.v1.worker.gpu_input_batch import CachedRequestState, InputBatch
 from vllm.v1.worker.kv_connector_model_runner_mixin import (
-<<<<<<< HEAD
     KVConnectorModelRunnerMixin, KVConnectorOutput)
-=======
-    KVConnectorModelRunnerMixin)
 from vllm.v1.worker.lora_model_runner_mixin import LoRAModelRunnerMixin
->>>>>>> 4db87794
 from vllm.v1.worker.utils import (AttentionGroup, MultiModalBudget,
                                   add_kv_sharing_layers_to_kv_cache_groups,
                                   bind_kv_cache)
@@ -91,13 +87,10 @@
 import vllm_rbln.rbln_envs as envs
 import vllm_rbln.utils as rbln_utils
 from vllm_rbln.logger import init_logger
-<<<<<<< HEAD
+from vllm_rbln.lora.inputs import LoRAInputs
+from vllm_rbln.lora.mask import LoRAMask
 from vllm_rbln.v1.attention.backends.flash_attention import (
     RBLNFlashAttentionMetadataBuilder)
-=======
-from vllm_rbln.lora.inputs import LoRAInputs
-from vllm_rbln.lora.mask import LoRAMask
->>>>>>> 4db87794
 from vllm_rbln.v1.kv_cache import RBLNSlidingWindowSpec
 
 if TYPE_CHECKING:
@@ -1014,16 +1007,10 @@
                         num_draft_tokens=self.num_draft_tokens.gpu[:num_reqs],
                     )
 
-<<<<<<< HEAD
                 if isinstance(builder, RBLNFlashAttentionMetadataBuilder):
-                    extra_attn_metadata_args["num_prompt_tokens"] = \
-                        self.input_batch.num_prompt_tokens
+                    extra_attn_metadata_args["num_tokens"] = \
+                        self.input_batch.num_tokens
                     extra_attn_metadata_args["positions"] = self.positions.cpu
-=======
-                extra_attn_metadata_args[
-                    "num_tokens"] = self.input_batch.num_tokens
-                extra_attn_metadata_args["positions"] = self.positions.cpu
->>>>>>> 4db87794
                 attn_metadata_i = builder.build(
                     common_prefix_len=common_prefix_len,
                     common_attn_metadata=common_attn_metadata,
@@ -1932,18 +1919,8 @@
             ).logits_processor
         elif hasattr(self.model, "logits_processor"):
             self.logits_processor = self.model.logits_processor
-<<<<<<< HEAD
         else:
             self.logits_processor = None
-        # if self.lora_config:
-        #     self.model = self.load_lora_model(
-        #         self.model,
-        #         self.model_config,
-        #         self.scheduler_config,
-        #         self.lora_config,
-        #         self.device,
-        #     )
-=======
         if self.lora_config:
             self.model = self.load_lora_model(
                 self.model,
@@ -1952,7 +1929,6 @@
                 self.lora_config,
                 self.device,
             )
->>>>>>> 4db87794
         # if hasattr(self, "drafter"):
         #     logger.info("Loading drafter model...")
         #     self.drafter.load_model(self.model)

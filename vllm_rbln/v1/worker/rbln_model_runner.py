# Copyright 2025 Rebellions Inc. All rights reserved.

# Licensed under the Apache License, Version 2.0 (the "License");
# you may not use this file except in compliance with the License.
# You may obtain a copy of the License at:

#     http://www.apache.org/licenses/LICENSE-2.0

# Unless required by applicable law or agreed to in writing, software
# distributed under the License is distributed on an "AS IS" BASIS,
# WITHOUT WARRANTIES OR CONDITIONS OF ANY KIND, either express or implied.
# See the License for the specific language governing permissions and
# limitations under the License.

import itertools
import math
<<<<<<< HEAD
import time
=======
import os
>>>>>>> 4db87794
from collections import defaultdict
from collections.abc import Iterator
from contextlib import contextmanager
from copy import deepcopy
from typing import TYPE_CHECKING, Any, Optional, Union, cast

import numpy as np
import torch
import torch.nn as nn
from vllm.attention import Attention, AttentionType
from vllm.attention.backends.abstract import AttentionBackend
from vllm.attention.layers.chunked_local_attention import ChunkedLocalAttention
from vllm.config import VllmConfig, get_layers_from_vllm_config
from vllm.distributed.eplb.eplb_state import EplbState
from vllm.distributed.kv_transfer import (get_kv_transfer_group,
                                          has_kv_transfer_group)
from vllm.distributed.parallel_state import (get_dp_group, get_pp_group,
                                             get_tp_group)
from vllm.forward_context import (BatchDescriptor, DPMetadata,
                                  set_forward_context)
from vllm.model_executor.layers.attention_layer_base import AttentionLayerBase
from vllm.model_executor.layers.mamba.abstract import MambaBase
from vllm.model_executor.model_loader import TensorizerLoader, get_model_loader
from vllm.model_executor.models.interfaces import supports_transcription
from vllm.model_executor.models.interfaces_base import (
    VllmModelForPooling, is_pooling_model, is_text_generation_model)
from vllm.multimodal import MULTIMODAL_REGISTRY
from vllm.sampling_params import SamplingParams, SamplingType
from vllm.sequence import IntermediateTensors
from vllm.tasks import GenerationTask, PoolingTask, SupportedTask
from vllm.utils import (STR_DTYPE_TO_TORCH_DTYPE, LazyLoader, check_use_alibi,
                        get_dtype_size, is_pin_memory_available, round_up)
from vllm.v1.attention.backends.gdn_attn import GDNAttentionMetadataBuilder
from vllm.v1.attention.backends.utils import (
    CommonAttentionMetadata, create_fast_prefill_custom_backend,
    reorder_batch_to_split_decodes_and_prefills)
from vllm.v1.core.sched.output import (CachedRequestData, NewRequestData,
                                       SchedulerOutput)
# yapf conflicts with isort for this block
# yapf: disable
from vllm.v1.kv_cache_interface import (AttentionSpec,
                                        ChunkedLocalAttentionSpec,
                                        CrossAttentionSpec,
                                        EncoderOnlyAttentionSpec,
                                        FullAttentionSpec, KVCacheConfig,
                                        KVCacheGroupSpec, KVCacheSpec,
                                        MambaSpec)
# yapf: enable
from vllm.v1.outputs import (EMPTY_MODEL_RUNNER_OUTPUT, AsyncModelRunnerOutput,
                             LogprobsLists, LogprobsTensors, ModelRunnerOutput,
                             SamplerOutput)
from vllm.v1.sample.logits_processor import build_logitsprocs
from vllm.v1.sample.metadata import SamplingMetadata
from vllm.v1.sample.rejection_sampler import RejectionSampler
from vllm.v1.sample.sampler import Sampler
from vllm.v1.spec_decode.eagle import EagleProposer
from vllm.v1.spec_decode.medusa import MedusaProposer
from vllm.v1.spec_decode.metadata import SpecDecodeMetadata
from vllm.v1.spec_decode.ngram_proposer import NgramProposer
from vllm.v1.utils import CpuGpuBuffer, record_function_or_nullcontext
from vllm.v1.worker.gpu_input_batch import CachedRequestState, InputBatch
from vllm.v1.worker.kv_connector_model_runner_mixin import (
    KVConnectorModelRunnerMixin)
from vllm.v1.worker.lora_model_runner_mixin import LoRAModelRunnerMixin
from vllm.v1.worker.utils import (AttentionGroup, MultiModalBudget,
                                  add_kv_sharing_layers_to_kv_cache_groups,
                                  bind_kv_cache)

import vllm_rbln.rbln_envs as envs
import vllm_rbln.utils as rbln_utils
from vllm_rbln.logger import init_logger
from vllm_rbln.lora.inputs import LoRAInputs
from vllm_rbln.lora.mask import LoRAMask
from vllm_rbln.v1.kv_cache import RBLNSlidingWindowSpec
from vllm_rbln.worker.metrics import PerformanceTracker

if TYPE_CHECKING:
    import xgrammar as xgr
    from vllm.model_executor.model_loader.tensorizer import TensorizerConfig
else:
    xgr = LazyLoader("xgr", globals(), "xgrammar")

logger = init_logger(__name__)


# Wrapper for ModelRunnerOutput to support overlapped execution.
class AsyncRBLNModelRunnerOutput(AsyncModelRunnerOutput):

    def __init__(
        self,
        model_runner_output: ModelRunnerOutput,
        sampled_token_ids: torch.Tensor,
        invalid_req_indices: list[int],
        async_output_copy_stream: torch.cuda.Stream,
    ):
        self._model_runner_output = model_runner_output
        self._invalid_req_indices = invalid_req_indices

        # Event on the copy stream so we can synchronize the non-blocking copy.
        # self._async_copy_ready_event = torch.cuda.Event()

        # Keep a reference to the device tensor to avoid it being
        # deallocated until we finish copying it to the host.
        self._sampled_token_ids = sampled_token_ids

        # Initiate the copy on a separate stream, but do not synchronize it.
        # default_stream = torch.cuda.current_stream()
        # with torch.cuda.stream(async_output_copy_stream):
        #     async_output_copy_stream.wait_stream(default_stream)
        #     self._sampled_token_ids_cpu = self._sampled_token_ids.to(
        #         'cpu', non_blocking=True)
        #     self._async_copy_ready_event.record()

    def get_output(self) -> ModelRunnerOutput:
        """Copy the device tensors to the host and return a ModelRunnerOutput.

        This function blocks until the copy is finished.
        """
        self._async_copy_ready_event.synchronize()

        # Release the device tensor once the copy has completed
        del self._sampled_token_ids

        valid_sampled_token_ids = self._sampled_token_ids_cpu.tolist()
        for i in self._invalid_req_indices:
            valid_sampled_token_ids[i].clear()

        output = self._model_runner_output
        output.sampled_token_ids = valid_sampled_token_ids
        return output


class RBLNModelRunner(LoRAModelRunnerMixin, KVConnectorModelRunnerMixin):

    def __init__(
        self,
        vllm_config: VllmConfig,
        device: torch.device,
    ):
        self.vllm_config = vllm_config
        self.model_config = vllm_config.model_config
        self.cache_config = vllm_config.cache_config
        self.compilation_config = vllm_config.compilation_config
        self.lora_config = vllm_config.lora_config
        self.load_config = vllm_config.load_config
        self.parallel_config = vllm_config.parallel_config
        self.scheduler_config = vllm_config.scheduler_config
        self.speculative_config = vllm_config.speculative_config
        self.observability_config = vllm_config.observability_config

        from vllm.model_executor.models.utils import set_cpu_offload_max_bytes
        set_cpu_offload_max_bytes(
            int(self.cache_config.cpu_offload_gb * 1024**3))
        assert self.cache_config.cpu_offload_gb == 0, "Not support cpu offload"

        model_config = self.model_config
        cache_config = self.cache_config
        scheduler_config = self.scheduler_config
        parallel_config = self.parallel_config
        self.device = device
        self.pin_memory = is_pin_memory_available()
        self.dtype = self.model_config.dtype
        if cache_config.cache_dtype == "auto":
            self.kv_cache_dtype = self.dtype
        else:
            self.kv_cache_dtype = STR_DTYPE_TO_TORCH_DTYPE[
                cache_config.cache_dtype]

        self.is_pooling_model = (model_config.runner_type == 'pooling')
        self.is_multimodal_raw_input_only_model = (
            model_config.is_multimodal_raw_input_only_model)

        self.max_model_len = model_config.max_model_len
        self.dcp_world_size = self.parallel_config.decode_context_parallel_size
        self.max_num_tokens = scheduler_config.max_num_batched_tokens
        self.max_num_reqs = scheduler_config.max_num_seqs

        # Model-related.
        self.num_query_heads = model_config.get_num_attention_heads(
            parallel_config)
        self.hidden_size = model_config.get_hidden_size()
        self.attention_chunk_size = model_config.attention_chunk_size
        # Only relevant for models using ALiBi (e.g, MPT)
        self.use_alibi = check_use_alibi(model_config)

        self.cascade_attn_enabled = not self.model_config.disable_cascade_attn
        assert not self.cascade_attn_enabled, "Not support cascade attention"

        # Multi-modal data support
        self.mm_registry = MULTIMODAL_REGISTRY
        self.uses_mrope = model_config.uses_mrope
        assert not self.uses_mrope, "RBLN does not support M-RoPE."

        self.supports_mm_inputs = self.mm_registry.supports_multimodal_inputs(
            model_config)
        if envs.VLLM_RBLN_DISABLE_MM:
            self.supports_mm_inputs = False

        if self.model_config.is_encoder_decoder:
            # Maximum length of the encoder input, only for encoder-decoder
            # models.
            self.max_encoder_len = self.mm_registry.\
                get_encdec_max_encoder_len(model_config)
        else:
            self.max_encoder_len = 0

        # Sampler
        self.sampler = Sampler(logprobs_mode=self.model_config.logprobs_mode)

        # Lazy initialization
        self.compute_logits_model: nn.Module

        self.eplb_state: Optional[EplbState] = None
        """
        State of the expert parallelism load balancer.

        Will be lazily initialized when the model is loaded.
        """

        # Lazy initializations
        # self.model: nn.Module  # Set after load_model
        # Initialize in initialize_kv_cache
        self.kv_caches: list[torch.Tensor] = []
        # indexes: [kv_cache_group_id][attn_group]
        self.attn_groups: list[list[AttentionGroup]] = []
        # self.kv_cache_config: KVCacheConfig

        # mm_hash ->  encoder_output
        self.encoder_cache: dict[str, torch.Tensor] = {}

        self.use_aux_hidden_state_outputs = False
        # Set up speculative decoding.
        # NOTE(Jiayi): currently we put the entire draft model on
        # the last PP rank. This is not ideal if there are many
        # layers in the draft model.
        if self.speculative_config and get_pp_group().is_last_rank:
            if self.speculative_config.method == "ngram":
                self.drafter = NgramProposer(self.vllm_config)
            elif self.speculative_config.use_eagle():
                self.drafter = EagleProposer(self.vllm_config, self.device,
                                             self)  # type: ignore
                if self.speculative_config.method == "eagle3":
                    self.use_aux_hidden_state_outputs = True
            elif self.speculative_config.method == "medusa":
                self.drafter = MedusaProposer(
                    vllm_config=self.vllm_config,
                    device=self.device)  # type: ignore
            else:
                raise ValueError("Unknown speculative decoding method: "
                                 f"{self.speculative_config.method}")
            self.rejection_sampler = RejectionSampler()

        # Request states.
        self.requests: dict[str, CachedRequestState] = {}

        # Input Batch
        # NOTE(Chen): Ideally, we should initialize the input batch inside
        # `initialize_kv_cache` based on the kv cache config. However, as in
        # https://github.com/vllm-project/vllm/pull/18298, due to some unknown
        # reasons, we have to initialize the input batch before `load_model`,
        # quantization + weight offloading will fail otherwise. As a temporary
        # solution, we initialize the input batch here, and re-initialize it
        # in `initialize_kv_cache` if the block_sizes here is different from
        # the block_sizes in the kv cache config.
        self.input_batch = InputBatch(
            max_num_reqs=self.max_num_reqs,
            # We need to use the encoder length for encoder-decoer
            # because of KV cache for cross-attention.
            max_model_len=max(self.max_model_len, self.max_encoder_len),
            max_num_batched_tokens=self.max_num_tokens,
            device=self.device,
            pin_memory=self.pin_memory,
            vocab_size=self.model_config.get_vocab_size(),
            block_sizes=[self.cache_config.block_size],
            is_spec_decode=bool(self.vllm_config.speculative_config),
            logitsprocs=build_logitsprocs(
                self.vllm_config, self.device, self.pin_memory,
                self.is_pooling_model,
                self.vllm_config.model_config.logits_processors),
            is_pooling_model=self.is_pooling_model,
        )

        self.use_async_scheduling = self.scheduler_config.async_scheduling
        # self.async_output_copy_stream = torch.cuda.Stream() if \
        #     self.use_async_scheduling else None

        # Cache the device properties.
        self._init_device_properties()

        # Persistent buffers for graphs.
        self.input_ids = self._make_buffer(self.max_num_tokens,
                                           dtype=torch.int32)
        self.positions = self._make_buffer(self.max_num_tokens,
                                           dtype=torch.int64)
        self.query_start_loc = self._make_buffer(self.max_num_reqs + 1,
                                                 dtype=torch.int32)
        self.seq_lens = self._make_buffer(self.max_num_reqs, dtype=torch.int32)
        # Because inputs_embeds may be bfloat16 and we don't need a numpy
        # version of this tensor, avoid a RuntimeError by not creating a
        # numpy buffer.
        self.inputs_embeds = self._make_buffer(self.max_num_tokens,
                                               self.hidden_size,
                                               dtype=self.dtype,
                                               numpy=False)
        self.num_draft_tokens = self._make_buffer(self.max_num_reqs,
                                                  dtype=torch.int32)
        self.num_accepted_tokens = self._make_buffer(self.max_num_reqs,
                                                     dtype=torch.int64)

        # Only relevant for models using M-RoPE (e.g, Qwen2-VL)
        if self.uses_mrope:
            # NOTE: `mrope_positions` is implemented with one additional dummy
            # position on purpose to make it non-contiguous so that it can work
            # with torch compile.
            # See detailed explanation in https://github.com/vllm-project/vllm/pull/12128#discussion_r1926431923

            # NOTE: When M-RoPE is enabled, position ids are 3D regardless of
            # the modality of inputs. For text-only inputs, each dimension has
            # identical position IDs, making M-RoPE functionally equivalent to
            # 1D-RoPE.
            # See page 5 of https://arxiv.org/abs/2409.12191
            self.mrope_positions = self._make_buffer(
                (3, self.max_num_tokens + 1), dtype=torch.int64)

        # None in the first PP rank. The rest are set after load_model.
        self.intermediate_tensors: Optional[IntermediateTensors] = None

        # OPTIMIZATION: Cache the tensors rather than creating them every step.
        # Keep in int64 to avoid overflow with long context
        self.arange_np = np.arange(max(self.max_num_reqs + 1,
                                       self.max_model_len,
                                       self.max_num_tokens),
                                   dtype=np.int64)

        # Layer pairings for cross-layer KV sharing.
        # If an Attention layer `layer_name` is in the keys of this dict, it
        # means this layer will perform attention using the keys and values
        # from the KV cache of `shared_kv_cache_layers[layer_name]`.
        self.shared_kv_cache_layers: dict[str, str] = {}
        self.kv_sharing_fast_prefill_eligible_layers: set[str] = set()

        self.kv_sharing_fast_prefill_logits_indices = None
        if self.cache_config.kv_sharing_fast_prefill:
            self.kv_sharing_fast_prefill_logits_indices = torch.zeros(
                self.max_num_tokens, dtype=torch.int32, device=self.device)

        self.uniform_decode_query_len = 1 if not self.speculative_config else \
            1 + self.speculative_config.num_speculative_tokens

        self.mm_budget = MultiModalBudget(
            self.model_config,
            self.scheduler_config,
            self.mm_registry,
        ) if self.supports_mm_inputs else None

        self.reorder_batch_threshold: Optional[int] = None

        # Attention layers that are only in the KVCacheConfig of the runner
        # (e.g., KV sharing, encoder-only attention), but not in the
        # KVCacheConfig of the scheduler.
        self.runner_only_attn_layers: set[str] = set()

        # Cached outputs.
        self._draft_token_ids: Optional[Union[list[list[int]],
                                              torch.Tensor]] = None
        self.sampled_token_ids_pinned_cpu = torch.empty(
            (self.max_model_len, 1),
            dtype=torch.int64,
            device="cpu",
            pin_memory=self.pin_memory,
        )

        self.max_batch_size = self.scheduler_config.max_num_seqs
        self.max_num_seqs = self.scheduler_config.max_num_seqs
        self.max_prefill_batch_size = 1
        self.max_num_batched_tokens = (
            self.scheduler_config.max_num_batched_tokens)

        if envs.VLLM_RBLN_METRICS:
            self.performance_tracker = PerformanceTracker()
            self.performance_tracker.register_cleanup()

    def _make_buffer(self,
                     *size: Union[int, torch.SymInt],
                     dtype: torch.dtype,
                     numpy: bool = True) -> CpuGpuBuffer:
        # Bfloat16 torch tensors cannot be directly cast to a numpy array, so
        # if a bfloat16 buffer is needed without a corresponding numpy array,
        # don't bother instantiating the numpy array.
        return CpuGpuBuffer(*size,
                            dtype=dtype,
                            device=self.device,
                            pin_memory=self.pin_memory,
                            with_numpy=numpy)

    def _init_model_kwargs(self, num_tokens: int):
        model_kwargs = dict[str, Any]()

        if not self.is_pooling_model:
            return model_kwargs

        num_reqs = self.input_batch.num_reqs
        pooling_params = self.input_batch.get_pooling_params()

        token_type_id_requests = dict[int, Any]()
        for i, param in enumerate(pooling_params):
            if param.extra_kwargs is not None and \
            (token_types := param.extra_kwargs.get(
                "compressed_token_type_ids")) is not None:
                token_type_id_requests[i] = token_types

        if len(token_type_id_requests) == 0:
            return model_kwargs

        seq_lens = self.seq_lens.gpu[:num_reqs]
        token_type_ids = []

        for i in range(num_reqs):
            pos = token_type_id_requests.get(i, seq_lens[i])
            ids = (torch.arange(seq_lens[i]) >= pos).int()
            token_type_ids.append(ids)

        model_kwargs["token_type_ids"] = torch.concat(token_type_ids).to(
            device=self.device)
        return model_kwargs

    def _may_reorder_batch(self, scheduler_output: SchedulerOutput) -> None:
        """
        Update the order of requests in the batch based on the attention
        backend's needs. For example, some attention backends (namely MLA) may
        want to separate requests based on if the attention computation will be
        compute-bound or memory-bound.

        Args:
            scheduler_output: The scheduler output.
        """
        # Attention free models have zero kv_cache_goups, however models
        # like Mamba are also attention free but use the kv_cache for
        # keeping its internal state. This is why we check the number
        # of kv_cache groups instead of solely checking
        # for self.model_config.is_attention_free.
        if len(self.kv_cache_config.kv_cache_groups) == 0:
            return

        if self.reorder_batch_threshold is not None:
            # NOTE(lucas): currently no backend supports the custom masking
            #  required for DCP with q_len > 1, so we assert here. Remove this
            #  assert once the custom mask is support is added to FA3.
            if self.dcp_world_size > 1:
                assert self.reorder_batch_threshold == 1, \
                    "DCP not support reorder_batch_threshold > 1 now."
            reorder_batch_to_split_decodes_and_prefills(
                self.input_batch,
                scheduler_output,
                decode_threshold=self.reorder_batch_threshold)

    # Note: used for model runner override.
    def _init_device_properties(self) -> None:
        pass

    def _update_states(self, scheduler_output: SchedulerOutput) -> None:
        """Update the cached states and the persistent batch with the scheduler
        output.

        The updated states are used by the `_prepare_inputs` function to create
        the input GPU tensors for the model.

        The SamplingMetadata is updated and copied to the GPU if there is a
        new/resumed/paused/finished request in the batch.
        """
        # Remove finished requests from the cached states.
        for req_id in scheduler_output.finished_req_ids:
            self.requests.pop(req_id, None)
        # Remove the finished requests from the persistent batch.
        # NOTE(woosuk): There could be an edge case where finished_req_ids and
        # scheduled_req_ids overlap. This happens when a request is aborted and
        # then resubmitted with the same ID. In this case, we treat them as two
        # distinct requests - clearing the cached states for the first request
        # and handling the second as a new request.
        for req_id in scheduler_output.finished_req_ids:
            self.input_batch.remove_request(req_id)

        # Free the cached encoder outputs.
        for mm_hash in scheduler_output.free_encoder_mm_hashes:
            self.encoder_cache.pop(mm_hash, None)

        # Remove the unscheduled requests from the persistent batch.
        # NOTE(woosuk): The unscheduled requests are either preempted requests
        # or running requests that are not scheduled in this step. We remove
        # them from the persistent batch but keep their cached states since
        # they will be scheduled again sometime in the future.
        scheduled_req_ids = scheduler_output.num_scheduled_tokens.keys()
        cached_req_ids = self.input_batch.req_id_to_index.keys()
        unscheduled_req_ids = cached_req_ids - scheduled_req_ids
        # NOTE(woosuk): The persistent batch optimization assumes that
        # consecutive batches contain mostly the same requests. If batches
        # have low request overlap (e.g., alternating between two distinct
        # sets of requests), this optimization becomes very inefficient.
        for req_id in unscheduled_req_ids:
            self.input_batch.remove_request(req_id)

        reqs_to_add: list[CachedRequestState] = []
        # Add new requests to the cached states.
        for new_req_data in scheduler_output.scheduled_new_reqs:
            req_id = new_req_data.req_id
            sampling_params = new_req_data.sampling_params
            pooling_params = new_req_data.pooling_params

            if sampling_params and \
                sampling_params.sampling_type == SamplingType.RANDOM_SEED:
                generator = torch.Generator(device=self.device)
                generator.manual_seed(sampling_params.seed)
            else:
                generator = None

            if self.is_pooling_model:
                assert pooling_params is not None
                task = pooling_params.task
                assert task is not None, "You did not set `task` in the API"

                model = cast(VllmModelForPooling, self.get_model())
                to_update = model.pooler.get_pooling_updates(task)
                to_update.apply(pooling_params)

            req_state = CachedRequestState(
                req_id=req_id,
                prompt_token_ids=new_req_data.prompt_token_ids,
                mm_kwargs=new_req_data.mm_kwargs,
                mm_positions=new_req_data.mm_positions,
                mm_hashes=new_req_data.mm_hashes,
                sampling_params=sampling_params,
                pooling_params=pooling_params,
                generator=generator,
                block_ids=new_req_data.block_ids,
                num_computed_tokens=new_req_data.num_computed_tokens,
                output_token_ids=[],
                lora_request=new_req_data.lora_request,
            )
            self.requests[req_id] = req_state

            # TODO(jiwoo.park) We don't support M-RoPE yet.
            # Only relevant for models using M-RoPE (e.g, Qwen2-VL)
            if self.uses_mrope:
                self._init_mrope_positions(req_state)

            reqs_to_add.append(req_state)

        # Update the states of the running/resumed requests.
        req_data = scheduler_output.scheduled_cached_reqs
        for i, req_id in enumerate(req_data.req_ids):
            req_state = self.requests[req_id]
            num_computed_tokens = req_data.num_computed_tokens[i]
            new_block_ids = req_data.new_block_ids[i]
            resumed_from_preemption = req_data.resumed_from_preemption[i]

            # Update the cached states.
            req_state.num_computed_tokens = num_computed_tokens

            if not get_pp_group().is_last_rank:
                # When using PP, the scheduler sends the sampled tokens back,
                # because there's no direct communication between the first-
                # stage worker and the last-stage worker.
                new_token_ids = req_data.new_token_ids[i]
                # Add the sampled token(s) from the previous step (if any).
                # This doesn't include "unverified" tokens like spec tokens.
                num_new_tokens = (num_computed_tokens + len(new_token_ids) -
                                  req_state.num_tokens)
                if num_new_tokens == 1:
                    # Avoid slicing list in most common case.
                    req_state.output_token_ids.append(new_token_ids[-1])
                elif num_new_tokens > 0:
                    req_state.output_token_ids.extend(
                        new_token_ids[-num_new_tokens:])

            # Update the block IDs.
            if not resumed_from_preemption:
                if new_block_ids is not None:
                    # Append the new blocks to the existing block IDs.
                    for block_ids, new_ids in zip(req_state.block_ids,
                                                  new_block_ids):
                        block_ids.extend(new_ids)
            else:
                assert new_block_ids is not None
                # The request is resumed from preemption.
                # Replace the existing block IDs with the new ones.
                req_state.block_ids = new_block_ids

            req_index = self.input_batch.req_id_to_index.get(req_id)
            if req_index is None:
                # The request is not in the persistent batch.
                # The request was either preempted and resumed later, or was not
                # scheduled in the previous step and needs to be added again.
                reqs_to_add.append(req_state)
                continue

            # Update the persistent batch.
            self.input_batch.num_computed_tokens_cpu[req_index] = (
                num_computed_tokens)
            if new_block_ids is not None:
                self.input_batch.block_table.append_row(
                    new_block_ids, req_index)

            # For the last rank, we don't need to update the token_ids_cpu
            # because the sampled tokens are already cached.
            if not get_pp_group().is_last_rank:
                # Add new_token_ids to token_ids_cpu.
                start_token_index = num_computed_tokens
                end_token_index = num_computed_tokens + len(new_token_ids)
                self.input_batch.token_ids_cpu[
                    req_index,
                    start_token_index:end_token_index] = new_token_ids
                self.input_batch.num_tokens_no_spec[
                    req_index] = end_token_index
                self.input_batch.num_tokens[req_index] = end_token_index

            # Add spec_token_ids to token_ids_cpu.
            spec_token_ids = (
                scheduler_output.scheduled_spec_decode_tokens.get(req_id, ()))
            if spec_token_ids:
                num_spec_tokens = len(spec_token_ids)
                start_index = self.input_batch.num_tokens_no_spec[req_index]
                end_token_index = start_index + num_spec_tokens
                self.input_batch.token_ids_cpu[
                    req_index, start_index:end_token_index] = spec_token_ids
                # NOTE(woosuk): `num_tokens` here may include spec tokens.
                self.input_batch.num_tokens[req_index] += num_spec_tokens

        # Add the new or resumed requests to the persistent batch.
        # The smaller empty indices are filled first.
        for request in reqs_to_add:
            self.input_batch.add_request(request)

        # Condense the batched states if there are gaps left by removed requests
        self.input_batch.condense()
        # Allow attention backend to reorder the batch, potentially
        self._may_reorder_batch(scheduler_output)
        # Refresh batch metadata with any pending updates.
        self.input_batch.refresh_metadata()

    def _update_states_after_model_execute(
            self, output_token_ids: torch.Tensor) -> None:
        """Update the cached states after model execution.

        This is used for MTP/EAGLE for hybrid models, as in linear attention,
        only the last token's state is kept. In MTP/EAGLE, for draft tokens
        the state are kept util we decide how many tokens are accepted for
        each sequence, and a shifting is done during the next iteration
        based on the number of accepted tokens.
        """
        if not self.model_config.is_hybrid or not self.speculative_config:
            return

        # Find the number of accepted tokens for each sequence.
        num_accepted_tokens = (torch.cat(
            [
                output_token_ids,
                torch.full((output_token_ids.size(0), 1),
                           -1,
                           device=output_token_ids.device),
            ],
            dim=1) == -1).int().argmax(-1).cpu().numpy()
        for i, num_tokens in enumerate(num_accepted_tokens):
            self.input_batch.num_accepted_tokens_cpu[i] = num_tokens

    def _get_cumsum_and_arange(
        self,
        num_tokens: np.ndarray,
        cumsum_dtype: Optional[np.dtype] = None,
    ) -> tuple[np.ndarray, np.ndarray]:
        """Get the cumulative sum and batched arange of the given array.
        # E.g., [2, 5, 3] -> ([2, 7, 10], [0, 1, 0, 1, 2, 3, 4, 0, 1, 2])
        # Equivalent to but faster than:
        # np.concatenate([np.arange(n) for n in num_tokens])
        """
        # Step 1. [2, 5, 3] -> [2, 7, 10]
        cu_num_tokens = np.cumsum(num_tokens, dtype=cumsum_dtype)
        total_num_tokens = cu_num_tokens[-1]
        # Step 2. [2, 7, 10] -> [0, 0, 2, 2, 2, 2, 2, 7, 7, 7]
        cumsums_offsets = np.repeat(cu_num_tokens - num_tokens, num_tokens)
        # Step 3. [0, 1, 0, 1, 2, 3, 4, 0, 1, 2]
        arange = self.arange_np[:total_num_tokens] - cumsums_offsets

        return cu_num_tokens, arange

    def _prepare_input_ids(self, total_num_scheduled_tokens: int,
                           cu_num_tokens: np.ndarray) -> None:
        """Prepare the input IDs for the current batch.

        Carefully handles the `prev_sampled_token_ids` which can be cached
        from the previous engine iteration, in which case those tokens on the
        GPU need to be copied into the corresponding slots into input_ids."""

        if self.input_batch.prev_sampled_token_ids is None:
            # Normal scheduling case
            self.input_ids.copy_to_gpu(total_num_scheduled_tokens)
            return

        # Async scheduling case, where some decode requests from the previous
        # iteration won't have entries in input_ids_cpu and need to be copied
        # on the GPU from prev_sampled_token_ids.
        prev_req_id_to_index = self.input_batch.prev_req_id_to_index
        assert prev_req_id_to_index is not None
        flattened_indices = []
        prev_common_req_indices = []
        indices_match = True
        max_flattened_index = -1
        for req_id, cur_index in self.input_batch.req_id_to_index.items():
            if (prev_index := prev_req_id_to_index.get(req_id)) is not None:
                prev_common_req_indices.append(prev_index)
                # We need to compute the flattened input_ids index of the
                # last token in each common request.
                flattened_index = cu_num_tokens[cur_index].item() - 1
                flattened_indices.append(flattened_index)
                indices_match &= (prev_index == flattened_index)
                max_flattened_index = max(max_flattened_index, flattened_index)
        num_commmon_tokens = len(flattened_indices)
        if num_commmon_tokens < total_num_scheduled_tokens:
            # If not all requests are decodes from the last iteration,
            # We need to copy the input_ids_cpu to the GPU first.
            self.input_ids.copy_to_gpu(total_num_scheduled_tokens)
        if num_commmon_tokens == 0:
            # No requests in common with the previous iteration
            # So input_ids_cpu will have all the input ids.
            return
        if indices_match and max_flattened_index == (num_commmon_tokens - 1):
            # Common-case optimization: the batch is unchanged
            # and no reordering happened.
            # The indices are both the same permutation of 0..N-1 so
            # we can copy directly using a single slice.
            self.input_ids.gpu[:num_commmon_tokens].copy_(
                self.input_batch.prev_sampled_token_ids[:num_commmon_tokens,
                                                        0],
                non_blocking=True)
            return
        # Upload the index tensors asynchronously
        # so the scatter can be non-blocking.
        input_ids_index_tensor = torch.tensor(flattened_indices,
                                              dtype=torch.int64,
                                              pin_memory=self.pin_memory).to(
                                                  self.device,
                                                  non_blocking=True)
        prev_common_req_indices_tensor = torch.tensor(
            prev_common_req_indices,
            dtype=torch.int64,
            pin_memory=self.pin_memory).to(self.device, non_blocking=True)
        self.input_ids.gpu.scatter_(
            dim=0,
            index=input_ids_index_tensor,
            src=self.input_batch.prev_sampled_token_ids[
                prev_common_req_indices_tensor, 0])

    def _get_encoder_seq_lens(
        self,
        scheduler_output: "SchedulerOutput",
        kv_cache_spec: KVCacheSpec,
        num_reqs: int,
    ) -> Optional[np.ndarray]:
        if not isinstance(kv_cache_spec, CrossAttentionSpec):
            return None

        # Build encoder_seq_lens array mapping request indices to
        # encoder lengths for inputs scheduled in this batch
        encoder_seq_lens = np.zeros(num_reqs, dtype=np.int32)
        for req_id in scheduler_output.scheduled_encoder_inputs:
            req_index = self.input_batch.req_id_to_index[req_id]
            encoder_seq_lens[req_index] = self.max_encoder_len

        return encoder_seq_lens

    def _prepare_inputs(
        self,
        scheduler_output: SchedulerOutput,
    ) -> tuple[dict[str, Any], torch.Tensor, Optional[SpecDecodeMetadata],
               np.ndarray, Optional[CommonAttentionMetadata], int]:
        """
        :return: tuple[
            attn_metadata: layer-to-attention_metadata mapping,
            logits_indices, spec_decode_metadata
        ]
        """
        total_num_scheduled_tokens = scheduler_output.total_num_scheduled_tokens
        assert total_num_scheduled_tokens > 0
        num_reqs = self.input_batch.num_reqs
        assert num_reqs > 0

        # OPTIMIZATION: Start copying the block table first.
        # This way, we can overlap the copy with the following CPU operations.
        self.input_batch.block_table.commit_block_table(num_reqs)

        # Get the number of scheduled tokens for each request.
        req_ids = self.input_batch.req_ids
        tokens = [scheduler_output.num_scheduled_tokens[i] for i in req_ids]
        num_scheduled_tokens = np.array(tokens, dtype=np.int32)
        max_num_scheduled_tokens = max(tokens)

        # Get request indices.
        # E.g., [2, 5, 3] -> [0, 0, 1, 1, 1, 1, 1, 2, 2, 2]
        req_indices = np.repeat(self.arange_np[:num_reqs],
                                num_scheduled_tokens)

        # cu_num_tokens: [2, 5, 3] -> [2, 7, 10]
        # arange: [0, 1, 0, 1, 2, 3, 4, 0, 1, 2]
        cu_num_tokens, arange = self._get_cumsum_and_arange(
            num_scheduled_tokens)

        # Get positions.
        positions_np = self.positions.np[:total_num_scheduled_tokens]
        np.add(self.input_batch.num_computed_tokens_cpu[req_indices],
               arange,
               out=positions_np)

        # Calculate M-RoPE positions.
        # Only relevant for models using M-RoPE (e.g, Qwen2-VL)
        if self.uses_mrope:
            self._calc_mrope_positions(scheduler_output)

        # Get token indices.
        # E.g., [0, 1, 0, 1, 2, 3, 4, 0, 1, 2]
        # -> [0, 1, M, M + 1, M + 2, M + 3, M + 4, 2 * M, 2 * M + 1, 2 * M + 2]
        # where M is the max_model_len.
        token_indices = (positions_np +
                         req_indices * self.input_batch.token_ids_cpu.shape[1])

        # NOTE(woosuk): We use torch.index_select instead of np.take here
        # because torch.index_select is much faster than np.take for large
        # tensors.
        torch.index_select(self.input_batch.token_ids_cpu_tensor.flatten(),
                           0,
                           torch.from_numpy(token_indices),
                           out=self.input_ids.cpu[:total_num_scheduled_tokens])

        self.input_batch.block_table.compute_slot_mapping(
            req_indices, positions_np)
        self.input_batch.block_table.commit_slot_mapping(
            total_num_scheduled_tokens)

        # Prepare the attention metadata.
        self.query_start_loc.np[0] = 0
        self.query_start_loc.np[1:num_reqs + 1] = cu_num_tokens
        # Note: pad query_start_loc to be non-decreasing, as kernels
        # like FlashAttention requires that
        self.query_start_loc.np[num_reqs + 1:].fill(cu_num_tokens[-1])
        self.query_start_loc.copy_to_gpu()
        query_start_loc = self.query_start_loc.gpu[:num_reqs + 1]

        self.seq_lens.np[:num_reqs] = (
            self.input_batch.num_computed_tokens_cpu[:num_reqs] +
            num_scheduled_tokens)
        # Fill unused with 0 for full cuda graph mode.
        self.seq_lens.np[num_reqs:].fill(0)
        self.seq_lens.copy_to_gpu()
        seq_lens = self.seq_lens.gpu[:num_reqs]
        max_seq_len = self.seq_lens.np[:num_reqs].max().item()

        # Copy the tensors to the GPU.
        # TODO(jiwoo.park) Currently, this code is meaningless.(overhead)
        # The input_ids may be padded by chunk size and max batch size.
        self._prepare_input_ids(total_num_scheduled_tokens, cu_num_tokens)

        if self.uses_mrope:
            # Only relevant for models using M-RoPE (e.g, Qwen2-VL)
            self.mrope_positions.gpu[:, :total_num_scheduled_tokens].copy_(
                self.mrope_positions.cpu[:, :total_num_scheduled_tokens],
                non_blocking=True)
        else:
            # Common case (1D positions)
            self.positions.copy_to_gpu(total_num_scheduled_tokens)

        use_spec_decode = len(
            scheduler_output.scheduled_spec_decode_tokens) > 0
        if not use_spec_decode:
            # NOTE(woosuk): Due to chunked prefills, the batch may contain
            # partial requests. While we should not sample any token
            # from these partial requests, we do so for simplicity.
            # We will ignore the sampled tokens from the partial requests.
            # TODO: Support prompt logprobs.
            logits_indices = query_start_loc[1:] - 1
            num_draft_tokens = None
            spec_decode_metadata = None
        else:
            pass
            # Get the number of draft tokens for each request.
            # Iterate over the dictionary rather than all requests since not all
            # requests have draft tokens.
            num_draft_tokens = np.zeros(num_reqs, dtype=np.int32)
            for req_id, draft_token_ids in (
                    scheduler_output.scheduled_spec_decode_tokens.items()):
                req_idx = self.input_batch.req_id_to_index[req_id]
                num_draft_tokens[req_idx] = len(draft_token_ids)

            spec_decode_metadata = self._calc_spec_decode_metadata(
                num_draft_tokens, cu_num_tokens)
            logits_indices = spec_decode_metadata.logits_indices
            self.num_draft_tokens.np[:num_reqs] = num_draft_tokens
            self.num_draft_tokens.np[num_reqs:].fill(0)
            self.num_draft_tokens.copy_to_gpu()

        logits_indices_padded = None
        if self.cache_config.kv_sharing_fast_prefill:
            logits_indices_padded = self._prepare_kv_sharing_fast_prefill(
                logits_indices)

        attn_metadata: dict[str, Any] = {}

        # Used in the below loop.
        query_start_loc_cpu = self.query_start_loc.cpu[:num_reqs + 1]
        seq_lens_cpu = self.seq_lens.cpu[:num_reqs]
        num_computed_tokens_cpu = (
            self.input_batch.num_computed_tokens_cpu_tensor[:num_reqs])
        spec_decode_common_attn_metadata = None
        if use_spec_decode:
            self.num_accepted_tokens.np[:num_reqs] = (
                self.input_batch.num_accepted_tokens_cpu[:num_reqs])
            self.num_accepted_tokens.np[num_reqs:].fill(1)
            self.num_accepted_tokens.copy_to_gpu()

        # Prepare the attention metadata for each KV cache group and make layers
        # in the same group share the same metadata.
        for kv_cache_group_id, kv_cache_group_spec in enumerate(
                self.kv_cache_config.kv_cache_groups):
            encoder_seq_lens = self._get_encoder_seq_lens(
                scheduler_output, kv_cache_group_spec.kv_cache_spec, num_reqs)

            if isinstance(kv_cache_group_spec.kv_cache_spec,
                          EncoderOnlyAttentionSpec):
                # Encoder-only layers do not have KV cache, so we need to
                # create a dummy block table and slot mapping for them.
                blk_table_tensor = torch.zeros(
                    (num_reqs, 1),
                    dtype=torch.int32,
                    device=self.device,
                )
                slot_mapping = torch.zeros(
                    (total_num_scheduled_tokens, ),
                    dtype=torch.int64,
                    device=self.device,
                )
                num_common_prefix_blocks = 0
            else:
                blk_table = self.input_batch.block_table[kv_cache_group_id]
                blk_table_tensor = blk_table.get_device_tensor()[:num_reqs]
                slot_mapping = blk_table.slot_mapping[:
                                                      total_num_scheduled_tokens]

                # Fill unused with -1. Needed for reshape_and_cache in full cuda
                # graph mode.
                blk_table.slot_mapping[total_num_scheduled_tokens:].fill_(-1)
                num_common_prefix_blocks = (
                    scheduler_output.
                    num_common_prefix_blocks[kv_cache_group_id])

            common_attn_metadata = CommonAttentionMetadata(
                query_start_loc=query_start_loc,
                query_start_loc_cpu=query_start_loc_cpu,
                seq_lens=seq_lens,
                seq_lens_cpu=seq_lens_cpu,
                num_computed_tokens_cpu=num_computed_tokens_cpu,
                num_reqs=num_reqs,
                num_actual_tokens=total_num_scheduled_tokens,
                max_query_len=max_num_scheduled_tokens,
                max_seq_len=max_seq_len,
                block_table_tensor=blk_table_tensor,
                slot_mapping=slot_mapping,
                logits_indices_padded=logits_indices_padded,
                num_logits_indices=logits_indices.size(0),
                causal=True,
                encoder_seq_lens=encoder_seq_lens,
            )

            if self.speculative_config and \
                spec_decode_common_attn_metadata is None:
                spec_decode_common_attn_metadata = common_attn_metadata

            for attn_group in self.attn_groups[kv_cache_group_id]:
                # Prepare for cascade attention if enabled & beneficial.
                common_prefix_len = 0
                builder = attn_group.metadata_builder
                if self.cascade_attn_enabled:
                    common_prefix_len = self._compute_cascade_attn_prefix_len(
                        num_scheduled_tokens,
                        num_common_prefix_blocks,
                        kv_cache_group_spec.kv_cache_spec,
                        builder,
                    )

                extra_attn_metadata_args = {}
                if use_spec_decode and isinstance(builder,
                                                  GDNAttentionMetadataBuilder):
                    extra_attn_metadata_args = dict(
                        num_accepted_tokens=self.num_accepted_tokens.
                        gpu[:num_reqs],
                        num_draft_tokens=self.num_draft_tokens.gpu[:num_reqs],
                    )

                extra_attn_metadata_args[
                    "num_tokens"] = self.input_batch.num_tokens
                extra_attn_metadata_args["positions"] = self.positions.cpu
                attn_metadata_i = builder.build(
                    common_prefix_len=common_prefix_len,
                    common_attn_metadata=common_attn_metadata,
                    **extra_attn_metadata_args)

                for layer_name in attn_group.layer_names:
                    attn_metadata[layer_name] = attn_metadata_i

        # Hot-Swap lora model
        if self.lora_config:
            self.set_active_loras(self.input_batch, num_scheduled_tokens)

        logger.debug("num_reqs: %s", num_reqs)
        logger.debug("token_indices: %s", token_indices)
        logger.debug("input_batch: %s", vars(self.input_batch))
        logger.debug(
            "input_ids: %s",
            self.input_ids.cpu[:scheduler_output.total_num_scheduled_tokens],
        )
        logger.debug(
            "positions: %s",
            self.positions.cpu[:scheduler_output.total_num_scheduled_tokens],
        )
        logger.debug("attn_metadata: %s", next(iter(attn_metadata.items())))
        logger.debug("logits_indices: %s", logits_indices)

        return (attn_metadata, logits_indices, spec_decode_metadata,
                num_scheduled_tokens, spec_decode_common_attn_metadata,
                max_num_scheduled_tokens)

    def _compile_model(self, model):
        TP = get_tp_group()
        PP = get_pp_group()
        DP = get_dp_group()
        logger.info("TP group unique_name = %s", TP.unique_name)
        logger.info("TP group ranks = %s, local rank = %s", TP.ranks, TP.rank)
        logger.info("TP device group id = %s, cpu group id = %s",
                    TP.device_group.group_name, TP.cpu_group.group_name)

        logger.info("PP group unique_name = %s", PP.unique_name)
        logger.info("PP group ranks = %s, local rank = %s", PP.ranks, PP.rank)
        logger.info("PP device group id = %s, cpu group id = %s",
                    PP.device_group.group_name, PP.cpu_group.group_name)

        logger.info("DP group unique_name = %s", DP.unique_name)
        logger.info("DP group ranks = %s, local rank = %s", DP.ranks, DP.rank)
        logger.info("DP device group id = %s, cpu group id = %s",
                    DP.device_group.group_name, DP.cpu_group.group_name)

        process_group_dict = {}
        process_group_dict[TP.device_group.group_name] = TP.ranks
        process_group_dict[TP.cpu_group.group_name] = TP.ranks
        process_group_dict[PP.device_group.group_name] = PP.ranks
        process_group_dict[PP.cpu_group.group_name] = PP.ranks
        process_group_dict[DP.device_group.group_name] = DP.ranks
        process_group_dict[DP.cpu_group.group_name] = DP.ranks

        logger.info("process_group_dict = %s", process_group_dict)
        options = {
            "compile_context": self.compile_context,
            "tensor_parallel_size": envs.VLLM_RBLN_TP_SIZE,
            "process_group_dict": process_group_dict
        }
        if not envs.VLLM_DISABLE_COMPILE_CACHE:
            logger.info("Once the model is compiled for the first time, "
                        "the cached compiled binary will be reused.")
            options["cache_dir"] = os.path.join(envs.VLLM_CACHE_ROOT, 'rbln')
        if envs.VLLM_RBLN_COMPILE_STRICT_MODE:
            options["mode"] = "strict"

        # compile compute_logits
        self.compute_logits = torch.compile(
            self.compute_logits,
            backend="rbln",
            options=options,
            dynamic=False,
        )

        compiled_model = torch.compile(
            model,
            backend="rbln",
            options=options,
            dynamic=False,
        )

        return compiled_model

    def get_model(self) -> nn.Module:
        return self.model

    def get_supported_generation_tasks(self) -> list[GenerationTask]:
        model = self.get_model()
        supported_tasks = list[GenerationTask]()

        if is_text_generation_model(model):
            supported_tasks.append("generate")

        if supports_transcription(model):
            if model.supports_transcription_only:
                return ["transcription"]

            supported_tasks.append("transcription")

        return supported_tasks

    def get_supported_pooling_tasks(self) -> list[PoolingTask]:
        model = self.get_model()
        if not is_pooling_model(model):
            return []

        supported_tasks = list(model.pooler.get_supported_tasks())

        if (self.scheduler_config.chunked_prefill_enabled
                and "encode" in supported_tasks):
            supported_tasks.remove("encode")

            logger.debug_once("Chunked prefill is not supported with "
                              "encode task which using ALL pooling. "
                              "Please turn off chunked prefill by "
                              "`--no-enable-chunked-prefill` before using it.")

        if "score" in supported_tasks:
            num_labels = getattr(self.model_config.hf_config, "num_labels", 0)
            if num_labels != 1:
                supported_tasks.remove("score")
                logger.debug_once(
                    "Score API is only enabled for num_labels == 1.")

        return supported_tasks

    def get_supported_tasks(self) -> tuple[SupportedTask, ...]:
        tasks = list[SupportedTask]()

        if self.model_config.runner_type == "generate":
            tasks.extend(self.get_supported_generation_tasks())
        if self.model_config.runner_type == "pooling":
            tasks.extend(self.get_supported_pooling_tasks())

        return tuple(tasks)

    def sync_and_slice_intermediate_tensors(
        self,
        batch_size: int,
        seq_len: int,
        intermediate_tensors: IntermediateTensors,
        sync_self: bool,
    ) -> IntermediateTensors:
        # FIXME - RBLN does not support intermediate tensor slicing
        tp = self.vllm_config.parallel_config.tensor_parallel_size
        enabled_sp = self.compilation_config.pass_config. \
            enable_sequence_parallelism

        if intermediate_tensors is None:
            # for warm_up, from empty dummy intermediate tensors
            assert self.intermediate_tensors is not None
            assert batch_size > 0
            assert seq_len > 0
            num_tokens = batch_size * seq_len
            if enabled_sp:
                # When sequence parallelism is enabled, we always pad num_tokens
                # to be a multiple of tensor_parallel_size (tp) earlier
                assert num_tokens % tp == 0
            residual_scatter = tp > 1 and enabled_sp \
                and num_tokens % tp == 0
            assert not enabled_sp, "RBLN warm_up = !sp(sequence_parallel)"
            assert not residual_scatter, "RBLN warm_up = !residual_scatter"
            assert not sync_self, "RBLN warm_up = !sync self(from dummy)"
            logger.info("warm_up, num_tokens=%s, batch_size=%s, seq_len=%s",
                        num_tokens, batch_size, seq_len)
            return IntermediateTensors({
                k: v.reshape((batch_size, seq_len, -1))
                for k, v in self.intermediate_tensors.items()
            })
        else:
            # for execution, from input intermediate tensors
            assert batch_size == -1
            assert seq_len == -1
            assert sync_self, "RBLN execute = sync self(from input)"
            for k, v in intermediate_tensors.items():
                logger.info(
                    "pp execute intermediate tensors, key=%s val.shape=%s", k,
                    v.shape)
            return IntermediateTensors({
                k: v
                for k, v in intermediate_tensors.items()
            })

    def get_dp_padding(self,
                       num_tokens: int) -> tuple[int, Optional[torch.Tensor]]:
        dp_size = self.vllm_config.parallel_config.data_parallel_size
        dp_rank = self.vllm_config.parallel_config.data_parallel_rank

        # For DP: Don't pad when setting enforce_eager.
        # This lets us set enforce_eager on the prefiller in a P/D setup and
        # still use CUDA graphs (enabled by this padding) on the decoder.
        #
        # TODO(tms) : There are many cases where padding is enabled for
        # prefills, causing unnecessary and excessive padding of activations.

        if dp_size == 1 or self.vllm_config.model_config.enforce_eager:
            # Early exit.
            return 0, None

        num_tokens_across_dp = DPMetadata.num_tokens_across_dp(
            num_tokens, dp_size, dp_rank)
        max_tokens_across_dp_cpu = torch.max(num_tokens_across_dp).item()
        num_tokens_after_padding = torch.tensor([max_tokens_across_dp_cpu] *
                                                dp_size,
                                                device="cpu",
                                                dtype=torch.int32)
        return max_tokens_across_dp_cpu - num_tokens, num_tokens_after_padding

    def _preprocess(
        self,
        scheduler_output: "SchedulerOutput",
        intermediate_tensors: Optional[IntermediateTensors] = None,
    ) -> tuple[int, int, Optional[torch.Tensor], Optional[torch.Tensor],
               Optional[torch.Tensor], torch.Tensor,
               Optional[IntermediateTensors], dict[str, Any]]:

        num_scheduled_tokens = scheduler_output.total_num_scheduled_tokens

        # Pad tokens to multiple of tensor_parallel_size when
        # enabled collective fusion for SP
        tp_size = self.vllm_config.parallel_config.tensor_parallel_size
        if self.compilation_config.pass_config. \
            enable_sequence_parallelism and tp_size > 1:
            num_input_tokens = round_up(num_scheduled_tokens, tp_size)
        else:
            num_input_tokens = num_scheduled_tokens

        # Padding for DP
        num_pad, num_tokens_across_dp = self.get_dp_padding(num_input_tokens)
        num_input_tokens += num_pad

        # _prepare_inputs may reorder the batch, so we must gather multi
        # modal outputs after that to ensure the correct order
        if (self.supports_mm_inputs and get_pp_group().is_first_rank
                and not self.model_config.is_encoder_decoder):
            # Run the multimodal encoder if any.
            self._execute_mm_encoder(scheduler_output)
            mm_embeds = self._gather_mm_embeddings(scheduler_output)

            # NOTE(woosuk): To unify token ids and soft tokens (vision
            # embeddings), we always use embeddings (rather than token ids)
            # as input to the multimodal model, even when the input is text.
            inputs_embeds_scheduled = self.model.get_input_embeddings(
                input_ids=self.input_ids.gpu[:num_scheduled_tokens],
                multimodal_embeddings=mm_embeds or None,
            )

            # TODO(woosuk): Avoid the copy. Optimize.
            self.inputs_embeds.gpu[:num_scheduled_tokens].copy_(
                inputs_embeds_scheduled)

            input_ids = None
            inputs_embeds = self.inputs_embeds.gpu[:num_input_tokens]
            model_kwargs = {
                **self._init_model_kwargs(num_scheduled_tokens),
                **self._extract_mm_kwargs(scheduler_output),
            }
        else:
            # For text-only models, we use token ids as input.
            # While it is possible to use embeddings as input just like the
            # multimodal models, it is not desirable for performance since
            # then the embedding layer is not included in the CUDA graph.
            input_ids = self.input_ids.gpu[:num_input_tokens]
            inputs_embeds = None
            model_kwargs = self._init_model_kwargs(num_input_tokens)
        if self.uses_mrope:
            positions = self.mrope_positions.gpu[:, :num_input_tokens]
        else:
            positions = self.positions.gpu[:num_input_tokens]

        if get_pp_group().is_first_rank:
            intermediate_tensors = None
        else:
            intermediate_tensors = self.sync_and_slice_intermediate_tensors(
                -1, -1, intermediate_tensors, True)

        if (self.model_config.is_encoder_decoder
                and scheduler_output.scheduled_encoder_inputs):
            encoder_inputs = self._extract_encoder_inputs(scheduler_output)
            model_kwargs.update(encoder_inputs)

        return (
            num_scheduled_tokens,
            num_input_tokens,
            num_tokens_across_dp,
            input_ids,
            inputs_embeds,
            positions,
            intermediate_tensors,
            model_kwargs,
        )

    def _sample(
            self, logits: Optional[torch.Tensor],
            spec_decode_metadata: Optional[SpecDecodeMetadata]
    ) -> SamplerOutput:
        # Sample the next token and get logprobs if needed.
        sampling_metadata = self.input_batch.sampling_metadata
        if spec_decode_metadata is None:
            sampler_output = self.sampler(
                logits=logits,
                sampling_metadata=sampling_metadata,
            )
        else:
            # When indexing with a tensor (bonus_logits_indices), PyTorch
            # creates a new tensor with separate storage from the original
            # logits tensor. This means any in-place operations on bonus_logits
            # won't affect the original logits tensor.
            assert logits is not None
            bonus_logits = logits[spec_decode_metadata.bonus_logits_indices]
            sampler_output = self.sampler(
                logits=bonus_logits,
                sampling_metadata=sampling_metadata,
            )
            bonus_token_ids = sampler_output.sampled_token_ids

            # Just like `bonus_logits`, `target_logits` is a new tensor with
            # separate storage from the original `logits` tensor. Therefore,
            # it is safe to update `target_logits` in place.
            target_logits = logits[spec_decode_metadata.target_logits_indices]
            output_token_ids = self.rejection_sampler(
                spec_decode_metadata,
                None,  # draft_probs
                target_logits,
                bonus_token_ids,
                sampling_metadata,
            )
            sampler_output.sampled_token_ids = output_token_ids
            self._update_states_after_model_execute(output_token_ids)

        return sampler_output

    def compute_logits(
        self,
        hidden_states: torch.Tensor,
        sampling_metadata: Optional[SamplingMetadata] = None,
    ) -> torch.Tensor:

        return self.model.compute_logits(hidden_states, sampling_metadata)

    # unchanged from GPUModelRunner
    def apply_grammar_bitmask(
        self,
        scheduler_output: "SchedulerOutput",
        logits: torch.Tensor,
    ):
        grammar_bitmask = scheduler_output.grammar_bitmask
        if grammar_bitmask is None:
            return

        # We receive the structured output bitmask from the scheduler,
        # compacted to contain bitmasks only for structured output requests.
        # The order of the requests in the bitmask is not guaranteed to be the
        # same as the order of the requests in the gpu runner's batch. We need
        # to sort the bitmask to match the order of the requests used here.

        # Get the batch indices of the structured output requests.
        # Keep track of the number of speculative tokens scheduled for every
        # request in the batch, as the logit indices are offset by this amount.
        struct_out_req_batch_indices: dict[str, int] = {}
        cumulative_offset = 0
        seq = sorted(self.input_batch.req_id_to_index.items(),
                     key=lambda x: x[1])
        for req_id, batch_index in seq:
            logit_index = batch_index + cumulative_offset
            cumulative_offset += len(
                scheduler_output.scheduled_spec_decode_tokens.get(req_id, []))
            if req_id in scheduler_output.structured_output_request_ids:
                struct_out_req_batch_indices[req_id] = logit_index

        out_indices = []

        # Reorder the bitmask to match the order of the requests in the batch.
        sorted_bitmask = np.zeros_like(grammar_bitmask,
                                       shape=(logits.shape[0],
                                              grammar_bitmask.shape[1]))
        cumulative_index = 0
        seq = sorted(scheduler_output.structured_output_request_ids.items(),
                     key=lambda x: x[1])
        for req_id, _ in seq:
            logit_index = struct_out_req_batch_indices[req_id]
            num_spec_tokens = len(
                scheduler_output.scheduled_spec_decode_tokens.get(req_id, []))
            for i in range(1 + num_spec_tokens):
                sorted_bitmask[logit_index + i] = \
                    grammar_bitmask[cumulative_index + i]
                out_indices.append(logit_index + i)
            cumulative_index += 1 + num_spec_tokens
        grammar_bitmask = sorted_bitmask

        # Serialization of np.ndarray is much more efficient than a tensor,
        # so we receive it in that format.
        grammar_bitmask = torch.from_numpy(grammar_bitmask)

        xgr.apply_token_bitmask_inplace(
            logits,
            grammar_bitmask.to(self.device, non_blocking=True),
            indices=out_indices,
        )

    @torch.inference_mode()
    def warm_up_model(self) -> None:
        # compile prefill graph
        prefill_seq_len = (self.scheduler_config.max_num_batched_tokens
                           if self.scheduler_config.chunked_prefill_enabled
                           else self.scheduler_config.max_model_len)
        num_kv_cache_groups = len(self.kv_cache_config.kv_cache_groups)
        dummy_prefill_schedule = SchedulerOutput(
            scheduled_new_reqs=[
                NewRequestData(
                    req_id="dummy_prefill",
                    prompt_token_ids=list(range(prefill_seq_len)),
                    mm_kwargs=[],
                    mm_hashes=[],
                    mm_positions=[],
                    sampling_params=SamplingParams(temperature=0.0),
                    pooling_params=None,
                    block_ids=([0], ) * num_kv_cache_groups,
                    num_computed_tokens=0,
                    lora_request=None,
                )
            ],
            scheduled_cached_reqs=CachedRequestData.make_empty(),
            num_scheduled_tokens={"dummy_prefill": prefill_seq_len},
            total_num_scheduled_tokens=prefill_seq_len,
            scheduled_spec_decode_tokens={},
            scheduled_encoder_inputs={},
            num_common_prefix_blocks=[0] * num_kv_cache_groups,
            finished_req_ids=set(),
            free_encoder_mm_hashes=[],
            structured_output_request_ids={},
            grammar_bitmask=None,
            kv_connector_metadata=None)
        dummy_prefill_cleanup = SchedulerOutput(
            scheduled_new_reqs=[],
            scheduled_cached_reqs=CachedRequestData.make_empty(),
            num_scheduled_tokens={},
            total_num_scheduled_tokens=0,
            scheduled_spec_decode_tokens={},
            scheduled_encoder_inputs={},
            num_common_prefix_blocks=[1] * num_kv_cache_groups,
            finished_req_ids={
                "dummy_prefill",
            },
            free_encoder_mm_hashes=[],
            structured_output_request_ids={},
            grammar_bitmask=None,
            kv_connector_metadata=None)
        logger.info("V1, model warm-up prefill execution")
        if get_pp_group().is_first_rank:
            intermediate_tensors = None
        else:
            # make RBLN prefill dummy intermediate tensors
            # FIXME - based on assumption, single batch prefill
            batch_size = 1
            seq_len = prefill_seq_len
            if self.intermediate_tensors is None:
                self.intermediate_tensors = (
                    self.model.make_empty_intermediate_tensors(
                        batch_size=batch_size * seq_len,
                        dtype=self.model_config.dtype,
                        device=self.device))

            intermediate_tensors = self.sync_and_slice_intermediate_tensors(
                batch_size, seq_len, None, False)

        self.execute_model(dummy_prefill_schedule, intermediate_tensors)
        self.execute_model(dummy_prefill_cleanup, intermediate_tensors)
        self.intermediate_tensors = None

        # compile decode graph
        decode_max_batch_size = self.scheduler_config.max_num_seqs
        decode_max_seq_len = self.scheduler_config.max_model_len
        decode_max_num_blocks = (decode_max_seq_len +
                                 self.cache_config.block_size -
                                 1) // self.cache_config.block_size
        dummy_decode_schedule = SchedulerOutput(
            scheduled_new_reqs=[
                NewRequestData(
                    req_id=f"dummy_decode_{i}",
                    prompt_token_ids=list(range(decode_max_seq_len - 1)),
                    mm_kwargs=[],
                    mm_hashes=[],
                    mm_positions=[],
                    sampling_params=SamplingParams(temperature=0.0),
                    pooling_params=None,
                    block_ids=([0] * decode_max_num_blocks, ) *
                    num_kv_cache_groups,
                    num_computed_tokens=decode_max_seq_len - 1,
                    lora_request=None,
                ) for i in range(decode_max_batch_size)
            ],
            scheduled_cached_reqs=CachedRequestData.make_empty(),
            num_scheduled_tokens={
                f"dummy_decode_{i}": 1
                for i in range(decode_max_batch_size)
            },
            total_num_scheduled_tokens=decode_max_batch_size,
            scheduled_spec_decode_tokens={},
            scheduled_encoder_inputs={},
            num_common_prefix_blocks=[0] * num_kv_cache_groups,
            finished_req_ids=set(),
            free_encoder_mm_hashes=[],
            structured_output_request_ids={},
            grammar_bitmask=None,
            kv_connector_metadata=None)
        dummy_decode_cleanup = SchedulerOutput(
            scheduled_new_reqs=[],
            scheduled_cached_reqs=CachedRequestData.make_empty(),
            num_scheduled_tokens={},
            total_num_scheduled_tokens=0,
            scheduled_spec_decode_tokens={},
            scheduled_encoder_inputs={},
            num_common_prefix_blocks=[1] * num_kv_cache_groups,
            finished_req_ids=set(f"dummy_decode_{i}"
                                 for i in range(decode_max_batch_size)),
            free_encoder_mm_hashes=[],
            structured_output_request_ids={},
            grammar_bitmask=None,
            kv_connector_metadata=None)
        logger.info("V1, model warm-up decode execution")
        if get_pp_group().is_first_rank:
            intermediate_tensors = None
        else:
            # make RBLN decode dummy intermediate tensors
            # FIXME - based on assumption, multiple batch decode
            batch_size = decode_max_batch_size
            seq_len = 1
            if self.intermediate_tensors is None:
                self.intermediate_tensors = (
                    self.model.make_empty_intermediate_tensors(
                        batch_size=batch_size * seq_len,
                        dtype=self.model_config.dtype,
                        device=self.device))

            intermediate_tensors = self.sync_and_slice_intermediate_tensors(
                batch_size, seq_len, None, False)

        self.execute_model(dummy_decode_schedule, intermediate_tensors)
        self.execute_model(dummy_decode_cleanup, intermediate_tensors)
        self.intermediate_tensors = None

    def _bookkeeping_sync(
        self, scheduler_output: "SchedulerOutput",
        sampler_output: SamplerOutput, logits: Optional[torch.Tensor],
        hidden_states: torch.Tensor, num_scheduled_tokens: int
    ) -> tuple[
            dict[str, int],
            Optional[LogprobsLists],
            list[list[int]],
            dict[str, Optional[LogprobsTensors]],
            list[str],
            dict[str, int],
            list[int],
    ]:
        num_nans_in_logits = {}
        if envs.VLLM_COMPUTE_NANS_IN_LOGITS:
            num_nans_in_logits = self._get_nans_in_logits(logits)

        # TODO(woosuk): The following loop can be slow since it iterates over
        # the requests one by one. Optimize.
        discard_sampled_tokens_req_indices = []
        for i, req_id in enumerate(self.input_batch.req_ids):
            req_state = self.requests[req_id]
            seq_len = (req_state.num_computed_tokens +
                       scheduler_output.num_scheduled_tokens[req_id])
            if seq_len < req_state.num_tokens:
                # Ignore the sampled token for partial prefills.
                # Rewind the generator state as if the token was not sampled.
                # This relies on cuda-specific torch-internal impl details
                generator = self.input_batch.generators.get(i)
                if generator is not None:
                    generator.set_offset(generator.get_offset() - 4)
                # Record the index of the request that should not be sampled,
                # so that we could clear the sampled tokens before returning.
                discard_sampled_tokens_req_indices.append(i)

        # Copy some objects so they don't get modified after returning.
        # This is important when using async scheduling.
        req_ids_output_copy = self.input_batch.req_ids.copy()
        req_id_to_index_output_copy = \
            self.input_batch.req_id_to_index.copy()

        # NOTE: GPU -> CPU Sync happens here.
        # Move as many CPU operations as possible before this sync point.
        logprobs_tensors = sampler_output.logprobs_tensors
        logprobs_lists = logprobs_tensors.tolists() \
            if logprobs_tensors is not None else None

        # Compute prompt logprobs if needed.
        prompt_logprobs_dict = self._get_prompt_logprobs_dict(
            hidden_states[:num_scheduled_tokens],
            scheduler_output.num_scheduled_tokens,
        )

        num_sampled_tokens = sampler_output.sampled_token_ids.shape[0]
        sampled_token_ids = sampler_output.sampled_token_ids
        invalid_req_indices = []
        if not self.use_async_scheduling:
            # Get the valid generated tokens.
            max_gen_len = sampled_token_ids.shape[-1]
            if max_gen_len == 1:
                # No spec decode tokens.
                valid_sampled_token_ids = self._to_list(sampled_token_ids)
            else:
                # Includes spec decode tokens.
                valid_sampled_token_ids = self.rejection_sampler.parse_output(
                    sampled_token_ids,
                    self.input_batch.vocab_size,
                )
            # Mask out the sampled tokens that should not be sampled.
            for i in discard_sampled_tokens_req_indices:
                if i < len(valid_sampled_token_ids):
                    valid_sampled_token_ids[i].clear()
        else:
            valid_sampled_token_ids = []
            invalid_req_indices = list(discard_sampled_tokens_req_indices)
            invalid_req_indices_set = set(invalid_req_indices)
            assert sampled_token_ids.shape[-1] == 1

            # Cache the sampled tokens on the GPU and avoid CPU sync.
            # These will be copied into input_ids in the next step
            # when preparing inputs.
            self.input_batch.prev_sampled_token_ids = \
                sampled_token_ids
            self.input_batch.prev_sampled_token_ids_invalid_indices = \
                invalid_req_indices_set
            self.input_batch.prev_req_id_to_index = {
                req_id: i
                for i, req_id in enumerate(self.input_batch.req_ids)
                if i not in invalid_req_indices_set
            }

        # Cache the sampled tokens in the model runner, so that the scheduler
        # doesn't need to send them back.
        # NOTE(woosuk): As an exception, when using PP, the scheduler sends
        # the sampled tokens back, because there's no direct communication
        # between the first-stage worker and the last-stage worker.
        req_ids = self.input_batch.req_ids
        for req_idx in range(num_sampled_tokens):
            if self.use_async_scheduling:
                sampled_ids = [-1] if \
                    req_idx not in invalid_req_indices_set else None
            else:
                sampled_ids = valid_sampled_token_ids[req_idx]
            if not sampled_ids:
                continue

            start_idx = self.input_batch.num_tokens_no_spec[req_idx]
            end_idx = start_idx + len(sampled_ids)
            assert end_idx <= self.max_model_len, (
                "Sampled token IDs exceed the max model length. "
                f"Total number of tokens: {end_idx} > max_model_len: "
                f"{self.max_model_len}")

            self.input_batch.token_ids_cpu[req_idx,
                                           start_idx:end_idx] = sampled_ids
            self.input_batch.num_tokens_no_spec[req_idx] = end_idx
            self.input_batch.num_tokens[req_idx] = end_idx

            req_id = req_ids[req_idx]
            req_state = self.requests[req_id]
            req_state.output_token_ids.extend(sampled_ids)

        return (
            num_nans_in_logits,
            logprobs_lists,
            valid_sampled_token_ids,
            prompt_logprobs_dict,
            req_ids_output_copy,
            req_id_to_index_output_copy,
            invalid_req_indices,
        )

    @torch.inference_mode()
    def execute_model(
        self,
        scheduler_output: "SchedulerOutput",
        intermediate_tensors: Optional[IntermediateTensors] = None,
    ) -> Union[ModelRunnerOutput, AsyncModelRunnerOutput, IntermediateTensors]:
        with record_function_or_nullcontext("Preprocess"):
            self._update_states(scheduler_output)
            if not scheduler_output.total_num_scheduled_tokens:
                if not has_kv_transfer_group():
                    # Return empty ModelRunnerOutput if there's no work to do.
                    return EMPTY_MODEL_RUNNER_OUTPUT
                return self.kv_connector_no_forward(scheduler_output,
                                                    self.vllm_config)
            if self.cache_config.kv_sharing_fast_prefill:
                assert not self.input_batch.num_prompt_logprobs, (
                    "--kv-sharing-fast-prefill produces incorrect logprobs for "
                    "prompt tokens, tokens, please disable it when the requests"
                    " need prompt logprobs")

            # Prepare the decoder inputs.
            (attn_metadata, logits_indices, spec_decode_metadata,
             num_scheduled_tokens_np, spec_decode_common_attn_metadata,
             max_query_len) = self._prepare_inputs(scheduler_output)

            (
                num_scheduled_tokens,
                num_input_tokens,
                num_tokens_across_dp,
                input_ids,
                inputs_embeds,
                positions,
                intermediate_tensors,
                model_kwargs,
            ) = self._preprocess(scheduler_output, intermediate_tensors)

            uniform_decode = (max_query_len
                              == self.uniform_decode_query_len) and (
                                  num_scheduled_tokens
                                  == self.input_batch.num_reqs * max_query_len)
            batch_descriptor = BatchDescriptor(num_tokens=num_input_tokens,
                                               uniform_decode=uniform_decode)

        # Run the model.
        # Use persistent buffers for CUDA graphs.
        with (set_forward_context(
                attn_metadata,
                self.vllm_config,
                num_tokens=num_input_tokens,
                num_tokens_across_dp=num_tokens_across_dp,
                batch_descriptor=batch_descriptor,
        ), record_function_or_nullcontext("Forward"),
              self.maybe_get_kv_connector_output(scheduler_output) as
              kv_connector_output):
            if attn_metadata is not None:
                for attn_metadatum in attn_metadata.values():
                    attn_metadatum.kv_caches = self.kv_caches

            # FIXME(jiwoo.park) This is a temporary workaround;
            # we must resolve the batch dimension.
            num_reqs = self.input_batch.num_reqs
            input_ids = input_ids.view(num_reqs, -1).to(torch.long)
            positions = positions.view(num_reqs, -1)
            is_prefills = (self.input_batch.num_computed_tokens_cpu
                           < self.input_batch.num_tokens - 1)

            token_indices = None
            if is_prefills[0]:
                # DO NOT include compute logits if lora_config is enabled
                token_indices = logits_indices

            # The prefill and decode cannot be mixed.
            assert len(is_prefills) > 0 and all(
                is_prefill == is_prefills[0]
                for is_prefill in is_prefills[:num_reqs])
            if is_prefills[0]:
                # prefill chunk padding
                max_seq_len = int(self.seq_lens.np[:num_reqs].max())
                prefill_size = (self.scheduler_config.max_num_batched_tokens if
                                self.scheduler_config.chunked_prefill_enabled
                                else 1 << (math.ceil(math.log2(max_seq_len))))
                input_ids = rbln_utils.pad(input_ids, -1, prefill_size)
                positions = rbln_utils.pad(positions, -1, prefill_size)
            else:
                # decode batch padding
                input_ids = rbln_utils.pad(input_ids, 0, self.max_num_seqs)
                positions = rbln_utils.pad(positions, -2, self.max_num_seqs)

            if self.lora_config is not None:
                lora_ids = [
                    self.requests[req_id].lora_request.lora_int_id
                    if self.requests[req_id].lora_request is not None else 0
                    for req_id in self.input_batch.req_ids
                ]

                lora_mask = create_lora_mask(
                    input_ids,
                    lora_ids,
                    self.lora_manager._adapter_manager.lora_index_to_id,
                    self.lora_config.max_loras,
                    self.lora_config.max_lora_rank,
                    self.lora_config.lora_dtype,
                )
                sampler_indices_padded = create_sampler_indices_padded(
                    lora_ids,
                    self.lora_manager._adapter_manager.lora_index_to_id,
                    self.max_num_seqs,
                    is_prefills[0],
                    self.lora_config.max_loras,
                )
                LoRAMask.set_lora_mask(lora_mask)
                LoRAInputs.set_sampler_indices_padded(sampler_indices_padded)

            start_time = time.perf_counter()
            if self.lora_config is not None:
                logits_or_intermediate_states = self.model_executable(
                    input_ids=input_ids,
                    positions=positions,
                    intermediate_tensors=intermediate_tensors,
                    inputs_embeds=inputs_embeds,
                    **model_kwargs,
                )
            else:
                logits_or_intermediate_states = self.model_executable(
                    input_ids=input_ids,
                    positions=positions,
                    intermediate_tensors=intermediate_tensors,
                    selected_token_indices=token_indices,
                    inputs_embeds=inputs_embeds,
                    **model_kwargs,
                )
            end_time = time.perf_counter()
            if envs.VLLM_RBLN_METRICS:
                # Record performance metrics
                execution_time = end_time - start_time
                if is_prefills[0]:
                    self.performance_tracker.record_prefill(
                        execution_time, num_scheduled_tokens)
                else:
                    self.performance_tracker.record_decode(
                        execution_time, num_scheduled_tokens)

        with record_function_or_nullcontext("Postprocess"):
            if self.use_aux_hidden_state_outputs:
                hidden_states, aux_hidden_states = logits_or_intermediate_states
            else:
                hidden_states = logits_or_intermediate_states
                aux_hidden_states = None

            if self.lora_config is not None:
                # FIXME(jiwoo.park) This is a temporary workaround;
                # SHOULD resolve the batch dimension.
                # DO NOT include compute logits if lora_config is enabled
                hidden_states = hidden_states.view(-1, hidden_states.shape[-1])

            # Broadcast PP output for external_launcher (torchrun)
            # to make sure we are synced across pp ranks
            # TODO: Support overlapping mirco-batches
            # https://github.com/vllm-project/vllm/issues/18019
            broadcast_pp_output = \
                self.parallel_config.distributed_executor_backend \
                == "external_launcher" and len(get_pp_group().ranks) > 0
            if not get_pp_group().is_last_rank:
                # For mid-pipeline stages, return intermediate tensors
                assert isinstance(hidden_states, IntermediateTensors)
                if not broadcast_pp_output:
                    hidden_states.kv_connector_output = kv_connector_output
                    return hidden_states
                # NOTE - DO NOT all_gather_group for RBLN pp
                get_pp_group().send_tensor_dict(hidden_states.tensors)
                logits = None
            else:
                # for last-pipeline stages, return hidden states
                if self.is_pooling_model:
                    return self._pool(hidden_states, num_scheduled_tokens,
                                      num_scheduled_tokens_np,
                                      kv_connector_output)
                if self.lora_config is not None:
                    # DO NOT include compute logits if lora_config is enabled
                    if is_prefills[0]:  # prefill
                        sample_hidden_states = hidden_states[logits_indices]
                        logits = self.compute_logits(sample_hidden_states,
                                                     None)
                    else:  # decode
                        logits = self.compute_logits(hidden_states, None)
                        logits = logits[logits_indices]
                    logits = self.logits_processor._gather_logits(logits)
                    logits = logits.view(-1, logits.size(-1))
                else:
                    selected_token_indices = logits_indices
                    assert selected_token_indices.dim() == 1
                    if is_prefills[0]:  # prefill
                        assert selected_token_indices.size(0) == 1
                        num_computed = self.input_batch.num_computed_tokens_cpu
                        num_prompted = self.input_batch.num_prompt_tokens
                        is_last_prefill = (num_computed +
                                           self.max_num_tokens) >= num_prompted
                        if not is_last_prefill[0]:
                            selected_token_indices = torch.tensor(
                                [], dtype=selected_token_indices.dtype)
                            # chunked prefill(#0~#N-1, intermediate)
                            # token_indices = torch.tensor([max_num_seqs-1])
                            # selected = torch.tensor([])
                            logits = hidden_states[selected_token_indices]
                        else:
                            # chunked prefill(#N, final)
                            # token_indices = torch.tensor([last_seq_idx-1])
                            # selected_token_indices == token_indices
                            logits = hidden_states
                    else:  # decode
                        # selected_token_indices is for valid decode tokens
                        assert selected_token_indices.size(
                            0) <= self.max_batch_size
                        # token_indices == None, selected = torch.tensor([0])
                        logits = hidden_states[selected_token_indices]

            if broadcast_pp_output:
                model_output_broadcast_data = {
                    "logits": logits.contiguous(),
                } if logits is not None else {}
                model_output_broadcast_data = get_pp_group(
                ).broadcast_tensor_dict(model_output_broadcast_data,
                                        src=len(get_pp_group().ranks) - 1)
                assert model_output_broadcast_data is not None
                logits = model_output_broadcast_data["logits"]

            # Apply structured output bitmasks if present
            if scheduler_output.grammar_bitmask is not None:
                self.apply_grammar_bitmask(scheduler_output, logits)

        with record_function_or_nullcontext("Sample"):
            sampler_output = self._sample(logits, spec_decode_metadata)

        with record_function_or_nullcontext("Bookkeep"):
            (
                num_nans_in_logits,
                logprobs_lists,
                valid_sampled_token_ids,
                prompt_logprobs_dict,
                req_ids_output_copy,
                req_id_to_index_output_copy,
                invalid_req_indices,
            ) = self._bookkeeping_sync(scheduler_output, sampler_output,
                                       logits, hidden_states,
                                       num_scheduled_tokens)

        if self.speculative_config:
            assert spec_decode_common_attn_metadata is not None
            with record_function_or_nullcontext("Draft"):
                self._draft_token_ids = self.propose_draft_token_ids(
                    scheduler_output,
                    valid_sampled_token_ids,
                    self.input_batch.sampling_metadata,
                    hidden_states,
                    sample_hidden_states,
                    aux_hidden_states,
                    spec_decode_metadata,
                    spec_decode_common_attn_metadata,
                )

        # FIXME(jiwoo.park) EPLB is not supported in RBLN
        # with record_function_or_nullcontext("EPLB"):
        #     self.eplb_step()

        output = ModelRunnerOutput(
            req_ids=req_ids_output_copy,
            req_id_to_index=req_id_to_index_output_copy,
            sampled_token_ids=valid_sampled_token_ids,
            logprobs=logprobs_lists,
            prompt_logprobs_dict=prompt_logprobs_dict,
            pooler_output=[],
            kv_connector_output=kv_connector_output,
            num_nans_in_logits=num_nans_in_logits,
        )

        if not self.use_async_scheduling:
            return output

        return AsyncRBLNModelRunnerOutput(
            model_runner_output=output,
            sampled_token_ids=sampler_output.sampled_token_ids,
            invalid_req_indices=invalid_req_indices,
            async_output_copy_stream=self.async_output_copy_stream,
        )

    def load_model(self) -> None:
        logger.info("Starting to load model %s...", self.model_config.model)
        model_loader = get_model_loader(self.load_config)
        if not hasattr(self, "model"):
            logger.info("Loading model from scratch...")
            self.model = model_loader.load_model(
                vllm_config=self.vllm_config, model_config=self.model_config)
        else:
            logger.info(
                "Model was already initialized. Loading weights inplace...")
            model_loader.load_weights(self.model,
                                      model_config=self.model_config)

        self.model = self.get_model().eval()
        self.compute_logits_model = self.model
        if self.model_config.is_multimodal_model and hasattr(
                self.model.get_language_model(), "logits_processor"):
            self.compute_logits_model = self.model.get_language_model()
            self.logits_processor = self.model.get_language_model(
            ).logits_processor
        else:
            self.logits_processor = self.model.logits_processor

        logger.info("load_model = %s", self.model)
        logger.info("model_config.num_layers = %d",
                    self.model_config.get_num_layers(self.parallel_config))

        def model_wrapper(
            input_ids: torch.Tensor,
            positions: torch.Tensor,
            intermediate_tensors: Optional[IntermediateTensors] = None,
            inputs_embeds: Optional[torch.Tensor] = None,
            selected_token_indices: Optional[torch.Tensor] = None,
        ) -> Union[torch.Tensor, IntermediateTensors]:
            model_output = self.model(
                input_ids=input_ids,
                positions=positions,
                intermediate_tensors=intermediate_tensors,
                inputs_embeds=inputs_embeds)

            if get_pp_group().is_last_rank:
                # last rank create real model output
                if selected_token_indices is not None:
                    # aten::select -> adv_index -->
                    #     contrib_dynamic_take (tensor -> scalar)
                    # aten::index_select --> take -->
                    #     contrib_dynamic_take (tensor -> scalar)
                    model_output = model_output[:, selected_token_indices]
                logits = self.compute_logits_model.compute_logits(
                    model_output, None)
                return logits.view(-1, logits.size(-1))

            # non last rank create intermediate tensors, bypass it
            return model_output

        if self.lora_config:
            self.model = self.load_lora_model(
                self.model,
                self.model_config,
                self.scheduler_config,
                self.lora_config,
                self.device,
            )
        if hasattr(self, "drafter"):
            logger.info("Loading drafter model...")
            self.drafter.load_model(self.model)
        if self.use_aux_hidden_state_outputs:
            self.model.set_aux_hidden_state_layers(
                self.model.get_eagle3_aux_hidden_state_layers())

        # FIXME - device specific communication buffer (CUDA)?
        # disable communication buffer for RBLN (NYI)
        # communication buffers for efficient communication
        # TODO - RBLN communication buffer can be defined
        # prepare_communication_buffer_for_model(self.model)

        if self.model_config.enforce_eager or not envs.VLLM_RBLN_COMPILE_MODEL:
            self.model_executable = model_wrapper
        else:
            # NOTE - refer to pytorch 2.5 release notes
            # torch.compile regional compilation without recompilations
            # To prevent nn.modules parameters to be model input, set false
            # if this flag is set, nn.modules parameters are treated
            # as model input
            torch._dynamo.config.inline_inbuilt_nn_modules = False
            # RBLN compile context to mark static address for kv cache tensor
            # if tensor is set to have static address,
            # similar to RBLN kv cache binding
            from rebel.compile_context import CompileContext

            self.compile_context = CompileContext(use_weight_sharing=True)
            if self.lora_config is not None:
                # DO NOT include compute logits if lora_config is enabled
                compiled_graph = self._compile_model(self.model)
            else:
                compiled_graph = self._compile_model(model_wrapper)
            self.model_executable = compiled_graph

    def save_tensorized_model(
        self,
        tensorizer_config: "TensorizerConfig",
    ) -> None:
        TensorizerLoader.save_model(
            self.model,
            tensorizer_config=tensorizer_config,
            model_config=self.model_config,
        )

    def _get_prompt_logprobs_dict(
        self,
        hidden_states: torch.Tensor,
        num_scheduled_tokens: dict[str, int],
    ) -> dict[str, Optional[LogprobsTensors]]:
        num_prompt_logprobs_dict = self.input_batch.num_prompt_logprobs
        if not num_prompt_logprobs_dict:
            return {}

        in_progress_dict = self.input_batch.in_progress_prompt_logprobs_cpu
        prompt_logprobs_dict: dict[str, Optional[LogprobsTensors]] = {}

        # Since prompt logprobs are a rare feature, prioritize simple,
        # maintainable loop over optimal performance.
        completed_prefill_reqs = []
        for req_id, num_prompt_logprobs in num_prompt_logprobs_dict.items():
            num_tokens = num_scheduled_tokens[req_id]

            # Get metadata for this request.
            request = self.requests[req_id]
            num_prompt_tokens = len(request.prompt_token_ids)
            prompt_token_ids = torch.tensor(request.prompt_token_ids).to(
                self.device, non_blocking=True)

            # Set up target LogprobsTensors object.
            logprobs_tensors = in_progress_dict.get(req_id)
            if not logprobs_tensors:
                # Create empty logprobs CPU tensors for the entire prompt.
                # If chunked, we'll copy in slice by slice.
                logprobs_tensors = LogprobsTensors.empty_cpu(
                    num_prompt_tokens - 1, num_prompt_logprobs + 1)
                in_progress_dict[req_id] = logprobs_tensors

            # Determine number of logits to retrieve.
            start_idx = request.num_computed_tokens
            start_tok = start_idx + 1
            num_remaining_tokens = num_prompt_tokens - start_tok
            if num_tokens <= num_remaining_tokens:
                # This is a chunk, more tokens remain.
                # In the == case, there are no more prompt logprobs to produce
                # but we want to defer returning them to the next step where we
                # have new generated tokens to return.
                num_logits = num_tokens
            else:
                # This is the last chunk of prompt tokens to return.
                num_logits = num_remaining_tokens
                completed_prefill_reqs.append(req_id)
                prompt_logprobs_dict[req_id] = logprobs_tensors

            if num_logits <= 0:
                # This can happen for the final chunk if we prefilled exactly
                # (num_prompt_tokens - 1) tokens for this request in the prior
                # step. There are no more prompt logprobs to produce.
                continue

            # Get the logits corresponding to this req's prompt tokens.
            # If this is a partial request (i.e. chunked prefill),
            # then there is prompt logprob generated for each index.
            req_idx = self.input_batch.req_id_to_index[req_id]
            offset = self.query_start_loc.np[req_idx].item()
            prompt_hidden_states = hidden_states[offset:offset + num_logits]
            logits = self.model.compute_logits(prompt_hidden_states, None)

            # Get the "target" tokens for each index. For prompt at index i,
            # the token at prompt index i+1 is the "sampled" token we want
            # to gather the logprob for.
            tgt_token_ids = prompt_token_ids[start_tok:start_tok + num_logits]

            # Compute prompt logprobs.
            logprobs = self.sampler.compute_logprobs(logits)
            token_ids, logprobs, ranks = self.sampler.gather_logprobs(
                logprobs, num_prompt_logprobs, tgt_token_ids)

            # Transfer GPU->CPU async.
            chunk_slice = slice(start_idx, start_idx + num_logits)
            logprobs_tensors.logprob_token_ids[chunk_slice].copy_(
                token_ids, non_blocking=True)
            logprobs_tensors.logprobs[chunk_slice].copy_(logprobs,
                                                         non_blocking=True)
            logprobs_tensors.selected_token_ranks[chunk_slice].copy_(
                ranks, non_blocking=True)

        # Remove requests that have completed prefill from the batch
        # num_prompt_logprobs_dict.
        for req_id in completed_prefill_reqs:
            del num_prompt_logprobs_dict[req_id]
            del in_progress_dict[req_id]

        # Must synchronize the non-blocking GPU->CPU transfers.
        if prompt_logprobs_dict:
            self._sync_device()

        return prompt_logprobs_dict

    @contextmanager
    def maybe_randomize_inputs(self, input_ids: torch.Tensor):
        """
        Randomize input_ids if VLLM_RANDOMIZE_DP_DUMMY_INPUTS is set.
        This is to help balance expert-selection
         - during profile_run
         - during DP rank dummy run
        """
        dp_size = self.vllm_config.parallel_config.data_parallel_size
        randomize_inputs = envs.VLLM_RANDOMIZE_DP_DUMMY_INPUTS and dp_size > 1
        if not randomize_inputs:
            yield
        else:
            import functools

            @functools.cache
            def rand_input_ids() -> torch.Tensor:
                return torch.randint_like(
                    self.input_ids.gpu,
                    low=0,
                    high=self.model_config.get_vocab_size(),
                    dtype=input_ids.dtype)

            logger.debug_once("Randomizing dummy data for DP Rank")
            input_ids.copy_(rand_input_ids()[:input_ids.size(0)],
                            non_blocking=True)
            yield
            input_ids.fill_(0)

    def initialize_attn_backend(self, kv_cache_config: KVCacheConfig) -> None:
        """
        Initialize the attention backends and attention metadata builders.
        """
        assert len(self.attn_groups) == 0, \
            "Attention backends are already initialized"

        def get_attn_backends_for_layers(
                layer_names: list[str]
        ) -> dict[type[AttentionBackend], list[str]]:
            layers = get_layers_from_vllm_config(self.vllm_config,
                                                 AttentionLayerBase,
                                                 layer_names)
            attn_backends = {}
            attn_backend_layers = defaultdict(list)
            # Dedupe based on full class name; this is a bit safer than
            # using the class itself as the key because when we create dynamic
            # attention backend subclasses (e.g. ChunkedLocalAttention) unless
            # they are cached correctly, there will be different objects per
            # layer.
            for layer_name in layer_names:
                attn_backend = layers[layer_name].get_attn_backend()

                if layer_name in self.kv_sharing_fast_prefill_eligible_layers:
                    attn_backend = create_fast_prefill_custom_backend(
                        "FastPrefill",
                        attn_backend,
                    )

                key = attn_backend.full_cls_name()
                attn_backends[key] = attn_backend
                attn_backend_layers[key].append(layer_name)
            return {
                attn_backends[k]: v
                for k, v in attn_backend_layers.items()
            }

        def create_attn_groups(
            attn_backends_map: dict[AttentionBackend, list[str]],
            kv_cache_spec: KVCacheSpec,
        ) -> list[AttentionGroup]:
            attn_groups: list[AttentionGroup] = []
            for attn_backend, layer_names in attn_backends_map.items():
                attn_metadata_builder_i = attn_backend.get_builder_cls()(
                    kv_cache_spec,
                    layer_names,
                    self.vllm_config,
                    self.device,
                )
                attn_group = AttentionGroup(attn_backend,
                                            attn_metadata_builder_i,
                                            layer_names)
                attn_groups.append(attn_group)
            return attn_groups

        for kv_cache_group_spec in kv_cache_config.kv_cache_groups:
            kv_cache_spec = kv_cache_group_spec.kv_cache_spec
            attn_backends = get_attn_backends_for_layers(
                kv_cache_group_spec.layer_names)
            self.attn_groups.append(
                create_attn_groups(attn_backends, kv_cache_spec))

        # Calculate reorder batch threshold (if needed)
        self.calculate_reorder_batch_threshold()

    def calculate_reorder_batch_threshold(self) -> None:
        """
        Check that if any backends reorder batches; that the reordering
        is compatible (e.g., decode threshold is the same)
        """

        # check that if any backends reorder batches; that the reordering
        # is compatible (e.g., decode threshold is the same)
        # TODO(jiwoo.park): We need to implement reorder batch threshold
        pass

    def may_reinitialize_input_batch(self,
                                     kv_cache_config: KVCacheConfig) -> None:
        """
        Re-initialize the input batch if the block sizes are different from
        `[self.cache_config.block_size]`. This usually happens when there
        are multiple KV cache groups.

        Args:
            kv_cache_config: The KV cache configuration.
        """
        block_sizes = [
            kv_cache_group.kv_cache_spec.block_size
            for kv_cache_group in kv_cache_config.kv_cache_groups
        ]
        if block_sizes != [self.cache_config.block_size]:
            assert self.cache_config.cpu_offload_gb == 0, (
                "Cannot re-initialize the input batch when CPU weight "
                "offloading is enabled. See https://github.com/vllm-project/vllm/pull/18298 "  # noqa: E501
                "for more details.")
            self.input_batch = InputBatch(
                max_num_reqs=self.max_num_reqs,
                max_model_len=max(self.max_model_len, self.max_encoder_len),
                max_num_batched_tokens=self.max_num_tokens,
                device=self.device,
                pin_memory=self.pin_memory,
                vocab_size=self.model_config.get_vocab_size(),
                block_sizes=block_sizes,
                is_spec_decode=bool(self.vllm_config.speculative_config),
                logitsprocs=self.input_batch.logitsprocs,
                is_pooling_model=self.is_pooling_model,
                num_speculative_tokens=(
                    self.vllm_config.speculative_config.num_speculative_tokens
                    if self.vllm_config.speculative_config else 0),
            )

    def _allocate_kv_cache_tensors(
            self, kv_cache_config: KVCacheConfig) -> dict[str, torch.Tensor]:
        """
        Initializes the KV cache buffer with the correct size. The buffer needs
        to be reshaped to the desired shape before being used by the models.

        Args:
            kv_cache_config: The KV cache config
        Returns:
            dict[str, torch.Tensor]: A map between layer names to their
            corresponding memory buffer for KV cache.
         """
        kv_cache_raw_tensors: dict[str, torch.Tensor] = {}
        for kv_cache_tensor in kv_cache_config.kv_cache_tensors:
            tensor = torch.zeros(kv_cache_tensor.size,
                                 dtype=torch.int8,
                                 device="cpu")
            for layer_name in kv_cache_tensor.shared_by:
                kv_cache_raw_tensors[layer_name] = tensor

        layer_names = set()
        for group in kv_cache_config.kv_cache_groups:
            for layer_name in group.layer_names:
                if layer_name in self.runner_only_attn_layers:
                    continue
                layer_names.add(layer_name)
        assert layer_names == set(kv_cache_raw_tensors.keys(
        )), "Some layers are not correctly initialized"
        return kv_cache_raw_tensors

    def _attn_group_iterator(self) -> Iterator[AttentionGroup]:
        return itertools.chain.from_iterable(self.attn_groups)

    def _kv_cache_spec_attn_group_iterator(
            self) -> Iterator[tuple[KVCacheSpec, AttentionGroup]]:
        if not self.kv_cache_config.kv_cache_groups:
            return
        for kv_cache_spec_id, attn_groups in enumerate(self.attn_groups):
            for attn_group in attn_groups:
                yield self.kv_cache_config.kv_cache_groups[
                    kv_cache_spec_id].kv_cache_spec, attn_group

    def _reshape_kv_cache_tensors(
        self,
        kv_cache_config: KVCacheConfig,
        kv_cache_raw_tensors: dict[str, torch.Tensor],
    ) -> dict[str, torch.Tensor]:
        """
        Reshape the KV cache tensors to the desired shape and dtype.

        Args:
            kv_cache_config: The KV cache config
            kv_cache_raw_tensors: The KV cache buffer of each layer, with
                correct size but uninitialized shape.
        Returns:
            Dict[str, torch.Tensor]: A map between layer names to their
            corresponding memory buffer for KV cache.
        """
        kv_caches: dict[str, torch.Tensor] = {}
        has_attn, has_mamba = False, False
        for kv_cache_spec, group in self._kv_cache_spec_attn_group_iterator():
            attn_backend = group.backend
            for layer_name in group.layer_names:
                if layer_name in self.runner_only_attn_layers:
                    continue
                raw_tensor = kv_cache_raw_tensors[layer_name]
                assert raw_tensor.numel() % kv_cache_spec.page_size_bytes == 0
                num_blocks = (raw_tensor.numel() //
                              kv_cache_spec.page_size_bytes)
                if isinstance(kv_cache_spec, AttentionSpec):
                    has_attn = True
                    kv_cache_shape = attn_backend.get_kv_cache_shape(
                        num_blocks, kv_cache_spec.block_size,
                        kv_cache_spec.num_kv_heads, kv_cache_spec.head_size)
                    dtype = kv_cache_spec.dtype
                    try:
                        kv_cache_stride_order = \
                            attn_backend.get_kv_cache_stride_order()
                        assert len(kv_cache_stride_order) == len(
                            kv_cache_shape)
                    except (AttributeError, NotImplementedError):
                        kv_cache_stride_order = tuple(
                            range(len(kv_cache_shape)))
                    # The allocation respects the backend-defined stride order
                    # to ensure the semantic remains consistent for each
                    # backend. We first obtain the generic kv cache shape and
                    # then permute it according to the stride order which could
                    # result in a non-contiguous tensor.
                    kv_cache_shape = tuple(kv_cache_shape[i]
                                           for i in kv_cache_stride_order)
                    # Maintain original KV shape view.
                    inv_order = [
                        kv_cache_stride_order.index(i)
                        for i in range(len(kv_cache_stride_order))
                    ]
                    kv_caches[layer_name] = kv_cache_raw_tensors[
                        layer_name].view(dtype).view(kv_cache_shape).permute(
                            *inv_order)
                elif isinstance(kv_cache_spec, MambaSpec):
                    has_mamba = True
                    raw_tensor = kv_cache_raw_tensors[layer_name]
                    state_tensors = []
                    storage_offset_bytes = 0
                    for (shape, dtype) in zip(kv_cache_spec.shapes,
                                              kv_cache_spec.dtypes):
                        dtype_size = get_dtype_size(dtype)
                        num_element_per_page = (
                            kv_cache_spec.page_size_bytes // dtype_size)
                        target_shape = (num_blocks, *shape)
                        stride = torch.empty(target_shape).stride()
                        target_stride = (num_element_per_page, *stride[1:])
                        assert storage_offset_bytes % dtype_size == 0
                        tensor = torch.as_strided(
                            raw_tensor.view(dtype),
                            size=target_shape,
                            stride=target_stride,
                            storage_offset=storage_offset_bytes // dtype_size,
                        )
                        state_tensors.append(tensor)
                        storage_offset_bytes += stride[0] * dtype_size

                    kv_caches[layer_name] = state_tensors
                else:
                    raise NotImplementedError

        if has_attn and has_mamba:
            self._update_hybrid_attention_mamba_layout(kv_caches)

        return kv_caches

    def initialize_kv_cache_tensors(
            self, kv_cache_config: KVCacheConfig) -> dict[str, torch.Tensor]:
        """
        Initialize the memory buffer for KV cache.

        Args:
            kv_cache_config: The KV cache config
        Returns:
            Dict[str, torch.Tensor]: A map between layer names to their
            corresponding memory buffer for KV cache.
        """
        # Initialize the memory buffer for KV cache
        kv_cache_raw_tensors = self._allocate_kv_cache_tensors(kv_cache_config)
        # Change the memory buffer to the desired shape
        kv_caches = self._reshape_kv_cache_tensors(kv_cache_config,
                                                   kv_cache_raw_tensors)

        # Set up cross-layer KV cache sharing
        for layer_name, target_layer_name in self.shared_kv_cache_layers.items(
        ):
            logger.debug("%s reuses KV cache of %s", layer_name,
                         target_layer_name)
            kv_caches[layer_name] = kv_caches[target_layer_name]

        bind_kv_cache(kv_caches,
                      self.compilation_config.static_forward_context,
                      self.kv_caches)

        if not self.model_config.enforce_eager and envs.VLLM_RBLN_COMPILE_MODEL:
            for kv_cache in self.kv_caches:
                self.compile_context.mark_static_address(kv_cache)

        return kv_caches

    def maybe_add_kv_sharing_layers_to_kv_cache_groups(
            self, kv_cache_config: KVCacheConfig) -> None:
        """
        Add layers that reuse KV cache to KV cache group of its target layer.
        Mapping of KV cache tensors happens in `initialize_kv_cache_tensors()`
        """
        if not self.shared_kv_cache_layers:
            # No cross-layer KV sharing, return
            return

        add_kv_sharing_layers_to_kv_cache_groups(
            self.shared_kv_cache_layers,
            kv_cache_config.kv_cache_groups,
            self.runner_only_attn_layers,
        )

        if self.cache_config.kv_sharing_fast_prefill:
            # In You Only Cache Once (https://arxiv.org/abs/2405.05254) or other
            # similar KV sharing setups, only the layers that generate KV caches
            # are involved in the prefill phase, enabling prefill to early exit.
            attn_layers = get_layers_from_vllm_config(self.vllm_config,
                                                      Attention)
            for layer_name in reversed(attn_layers):
                if layer_name in self.shared_kv_cache_layers:
                    self.kv_sharing_fast_prefill_eligible_layers.add(
                        layer_name)
                else:
                    break

    def initialize_kv_cache(self, kv_cache_config: KVCacheConfig) -> None:
        """
        Initialize KV cache based on `kv_cache_config`.
        Args:
            kv_cache_config: Configuration for the KV cache, including the KV
            cache size of each layer
        """
        kv_cache_config = deepcopy(kv_cache_config)
        self.kv_cache_config = kv_cache_config
        self.may_reinitialize_input_batch(kv_cache_config)
        self.may_add_encoder_only_layers_to_kv_cache_config()
        self.maybe_add_kv_sharing_layers_to_kv_cache_groups(kv_cache_config)
        self.initialize_attn_backend(kv_cache_config)
        kv_caches = self.initialize_kv_cache_tensors(kv_cache_config)

        if self.speculative_config and self.speculative_config.use_eagle():
            assert isinstance(self.drafter, EagleProposer)
            # validate all draft model layers belong to the same kv cache
            # group
            self.drafter.validate_same_kv_cache_group(kv_cache_config)

        if has_kv_transfer_group():
            get_kv_transfer_group().register_kv_caches(kv_caches)

        if self.dcp_world_size > 1:
            layer_names = self.attn_groups[0][0].layer_names
            layers = get_layers_from_vllm_config(self.vllm_config,
                                                 AttentionLayerBase,
                                                 layer_names)
            for layer in layers.values():
                assert layer.impl.need_to_return_lse_for_decode, (
                    "DCP requires attention impls to return"
                    " the softmax lse for decode, but the impl "
                    f"{layer.impl.__class__.__name__} "
                    "does not return the softmax lse for decode.")

        self.cache_config.num_gpu_blocks = kv_cache_config.num_blocks
        self.cache_config.num_cpu_blocks = 0

    def may_add_encoder_only_layers_to_kv_cache_config(self) -> None:
        """
        Add encoder-only layers to the KV cache config.
        """
        block_size = self.vllm_config.cache_config.block_size
        use_mla = self.vllm_config.model_config.use_mla
        encoder_only_attn_specs: dict[AttentionSpec,
                                      list[str]] = defaultdict(list)
        attn_layers = get_layers_from_vllm_config(self.vllm_config, Attention)
        for layer_name, attn_module in attn_layers.items():
            if attn_module.attn_type == AttentionType.ENCODER_ONLY:
                attn_spec: AttentionSpec = EncoderOnlyAttentionSpec(
                    block_size=block_size,
                    num_kv_heads=attn_module.num_kv_heads,
                    head_size=attn_module.head_size,
                    dtype=self.kv_cache_dtype,
                    use_mla=use_mla)
                encoder_only_attn_specs[attn_spec].append(layer_name)
                self.runner_only_attn_layers.add(layer_name)
        if len(encoder_only_attn_specs) > 0:
            assert len(
                encoder_only_attn_specs
            ) == 1, "Only support one encoder-only attention spec now"
            spec, layer_names = encoder_only_attn_specs.popitem()
            self.kv_cache_config.kv_cache_groups.append(
                KVCacheGroupSpec(layer_names=layer_names, kv_cache_spec=spec))

    def get_kv_cache_spec(self) -> dict[str, KVCacheSpec]:
        """
        Generates the KVCacheSpec by parsing the kv cache format from each
        Attention module in the static forward context.
        Returns:
            KVCacheSpec: A dictionary mapping layer names to their KV cache
            format. Layers that do not need KV cache are not included.
        """

        block_size = self.vllm_config.cache_config.block_size
        use_mla = self.vllm_config.model_config.use_mla
        kv_cache_spec: dict[str, KVCacheSpec] = {}
        attn_layers = get_layers_from_vllm_config(self.vllm_config, Attention)
        for layer_name, attn_module in attn_layers.items():
            if (kv_tgt_layer :=
                    attn_module.kv_sharing_target_layer_name) is not None:
                # The layer doesn't need its own KV cache and will use that of
                # the target layer. We skip creating a KVCacheSpec for it, so
                # that KV cache management logic will act as this layer does
                # not exist, and doesn't allocate KV cache for the layer. This
                # enables the memory saving of cross-layer kv sharing, allowing
                # a given amount of memory to accommodate longer context lengths
                # or enable more requests to be processed simultaneously.
                self.shared_kv_cache_layers[layer_name] = kv_tgt_layer
                continue

            # TODO(lucas): move the attention specs into the model layers like
            # the attention backends
            if attn_module.attn_type == AttentionType.DECODER:
                if attn_module.sliding_window is not None:
                    kv_cache_spec[layer_name] = RBLNSlidingWindowSpec(
                        block_size=block_size,
                        num_kv_heads=attn_module.num_kv_heads,
                        head_size=attn_module.head_size,
                        dtype=self.kv_cache_dtype,
                        sliding_window=attn_module.sliding_window,
                        use_mla=use_mla)
                elif self.attention_chunk_size is not None \
                        and isinstance(attn_module, ChunkedLocalAttention):
                    kv_cache_spec[layer_name] = ChunkedLocalAttentionSpec(
                        block_size=block_size,
                        num_kv_heads=attn_module.num_kv_heads,
                        head_size=attn_module.head_size,
                        dtype=self.kv_cache_dtype,
                        attention_chunk_size=self.attention_chunk_size,
                        use_mla=use_mla)
                else:
                    kv_cache_spec[layer_name] = FullAttentionSpec(
                        block_size=block_size,
                        num_kv_heads=attn_module.num_kv_heads,
                        head_size=attn_module.head_size,
                        dtype=self.kv_cache_dtype,
                        use_mla=use_mla)
            elif attn_module.attn_type == AttentionType.ENCODER_DECODER:
                kv_cache_spec[layer_name] = CrossAttentionSpec(
                    block_size=block_size,
                    num_kv_heads=attn_module.num_kv_heads,
                    head_size=attn_module.head_size,
                    dtype=self.kv_cache_dtype,
                    use_mla=use_mla)
            elif attn_module.attn_type in (AttentionType.ENCODER,
                                           AttentionType.ENCODER_ONLY):
                # encoder-only attention does not need KV cache.
                continue
            else:
                raise ValueError(
                    f"Unknown attention type: {attn_module.attn_type}")

        mamba_layers = get_layers_from_vllm_config(self.vllm_config, MambaBase)
        if len(mamba_layers) > 0:
            if (self.vllm_config.speculative_config is not None
                    and self.vllm_config.model_config.hf_config.model_type
                    not in ["qwen3_next"]):
                raise NotImplementedError(
                    "Mamba with speculative decoding is not supported yet.")
            if self.vllm_config.cache_config.enable_prefix_caching:
                raise NotImplementedError(
                    "Prefix caching is not supported for Mamba yet.")
            max_model_len = self.vllm_config.model_config.max_model_len

            page_size_padded = (
                self.vllm_config.cache_config.mamba_page_size_padded)

            # Set block_size to max_model_len, so that mamba model will always
            # have only one block in the KV cache.
            for layer_name, mamba_module in mamba_layers.items():
                kv_cache_spec[layer_name] = MambaSpec(
                    shapes=mamba_module.get_state_shape(),
                    dtypes=mamba_module.get_state_dtype(),
                    block_size=max_model_len,
                    page_size_padded=page_size_padded,
                    mamba_type=mamba_module.mamba_type,
                    num_speculative_blocks=(
                        self.speculative_config.num_speculative_tokens
                        if self.speculative_config else 0),
                )

        return kv_cache_spec

    def _to_list(self, sampled_token_ids: torch.Tensor) -> list[list[int]]:
        # This is a short term mitigation for issue mentioned in
        # https://github.com/vllm-project/vllm/issues/22754.
        # `tolist` would trigger a cuda wise stream sync, which
        # would block other copy ops from other cuda streams.
        # A cuda event sync would avoid such a situation. Since
        # this is in the critical path of every single model
        # forward loop, this has caused perf issue for a disagg
        # setup.
        pinned = self.sampled_token_ids_pinned_cpu[:sampled_token_ids.shape[0]]
        pinned.copy_(sampled_token_ids, non_blocking=True)
        # self.transfer_event.record()
        # self.transfer_event.synchronize()
        return pinned.tolist()


def create_lora_mask(input_ids: torch.Tensor, lora_ids: list[int],
                     lora_index_to_id: list[int], max_loras: int,
                     max_lora_rank: int,
                     lora_dtype: torch.dtype) -> torch.Tensor:
    lora_mask = torch.zeros(input_ids.shape[0] * input_ids.shape[1],
                            max_loras * max_lora_rank,
                            dtype=lora_dtype)
    ones = torch.ones(input_ids.shape[1], max_lora_rank, dtype=lora_dtype)

    for i in range(len(lora_ids)):
        if lora_ids[i] == 0:
            continue

        lora_index = lora_index_to_id.index(lora_ids[i])
        start_row = i * input_ids.shape[1]
        start_col = lora_index * max_lora_rank
        lora_mask[start_row:start_row + input_ids.shape[1],
                  start_col:start_col + max_lora_rank] = ones

    return lora_mask


def create_sampler_indices_padded(lora_ids: list[int],
                                  lora_index_to_id: list[int],
                                  max_num_seqs: int, is_prefill: bool,
                                  max_loras: int) -> torch.Tensor:
    if is_prefill:
        assert len(lora_ids
                   ) == 1, "Only single LoRA is supported during prefill phase"

    prompt_mapping: list[int] = [
        lora_index_to_id.index(lora_ids[i])
        if i < len(lora_ids) and lora_ids[i] > 0 else -1
        for i in range(len(lora_ids) if is_prefill else max_num_seqs)
    ]
    sampler_indices_padded = torch.tensor(prompt_mapping, dtype=torch.long)
    sampler_indices_padded = torch.where(sampler_indices_padded == -1,
                                         max_loras, sampler_indices_padded)
    sampler_indices_padded = torch.arange(
        0, len(sampler_indices_padded), dtype=torch.long) + (
            sampler_indices_padded * len(sampler_indices_padded))

    return sampler_indices_padded<|MERGE_RESOLUTION|>--- conflicted
+++ resolved
@@ -14,11 +14,8 @@
 
 import itertools
 import math
-<<<<<<< HEAD
 import time
-=======
 import os
->>>>>>> 4db87794
 from collections import defaultdict
 from collections.abc import Iterator
 from contextlib import contextmanager

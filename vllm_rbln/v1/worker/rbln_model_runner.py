--- conflicted
+++ resolved
@@ -1415,14 +1415,15 @@
         prefill_seq_len = (self.scheduler_config.max_num_batched_tokens
                            if self.scheduler_config.chunked_prefill_enabled
                            else self.scheduler_config.max_model_len)
-<<<<<<< HEAD
         dummy_prefill_requests = []
         dummy_prefill_num_scheduled_tokens = {}
+        num_kv_cache_groups = len(self.kv_cache_config.kv_cache_groups)
         self._add_dummy_requests(
             requests=dummy_prefill_requests,
             num_scheduled_tokens=dummy_prefill_num_scheduled_tokens,
             total_tokens=prefill_seq_len,
             num_computed_tokens=0,
+            num_kv_cache_groups=num_kv_cache_groups,
             sampling_params=None if self.is_pooling_model else SamplingParams(
                 temperature=0.0),
             pooling_params=PoolingParams(
@@ -1431,60 +1432,12 @@
         )
         self._execute_dummy_requests(dummy_prefill_requests,
                                      dummy_prefill_num_scheduled_tokens)
-=======
-        num_kv_cache_groups = len(self.kv_cache_config.kv_cache_groups)
-        dummy_prefill_schedule = SchedulerOutput(
-            scheduled_new_reqs=[
-                NewRequestData(
-                    req_id="dummy_prefill",
-                    prompt_token_ids=list(range(prefill_seq_len)),
-                    mm_kwargs=[],
-                    mm_hashes=[],
-                    mm_positions=[],
-                    sampling_params=SamplingParams(temperature=0.0),
-                    pooling_params=None,
-                    block_ids=([0], ) * num_kv_cache_groups,
-                    num_computed_tokens=0,
-                    lora_request=None,
-                )
-            ],
-            scheduled_cached_reqs=CachedRequestData.make_empty(),
-            num_scheduled_tokens={"dummy_prefill": prefill_seq_len},
-            total_num_scheduled_tokens=prefill_seq_len,
-            scheduled_spec_decode_tokens={},
-            scheduled_encoder_inputs={},
-            num_common_prefix_blocks=[0] * num_kv_cache_groups,
-            finished_req_ids=set(),
-            free_encoder_mm_hashes=[],
-            structured_output_request_ids={},
-            grammar_bitmask=None,
-            kv_connector_metadata=None)
-        dummy_prefill_cleanup = SchedulerOutput(
-            scheduled_new_reqs=[],
-            scheduled_cached_reqs=CachedRequestData.make_empty(),
-            num_scheduled_tokens={},
-            total_num_scheduled_tokens=0,
-            scheduled_spec_decode_tokens={},
-            scheduled_encoder_inputs={},
-            num_common_prefix_blocks=[1] * num_kv_cache_groups,
-            finished_req_ids={
-                "dummy_prefill",
-            },
-            free_encoder_mm_hashes=[],
-            structured_output_request_ids={},
-            grammar_bitmask=None,
-            kv_connector_metadata=None)
-        self.execute_model(dummy_prefill_schedule)
-        self.execute_model(dummy_prefill_cleanup)
-
->>>>>>> bf594a06
         num_prefill_graphs = self._accumulative_compilation_count
         logger.info("Compiled %d graph(s) for prefill", num_prefill_graphs)
 
         # compile decode graph
         decode_max_batch_size = self.scheduler_config.max_num_seqs
         decode_max_seq_len = self.scheduler_config.max_model_len
-<<<<<<< HEAD
 
         dummy_decode_requests = []
         dummy_decode_num_scheduled_tokens = {}
@@ -1494,6 +1447,7 @@
                 num_scheduled_tokens=dummy_decode_num_scheduled_tokens,
                 total_tokens=decode_max_seq_len - 1,
                 num_computed_tokens=decode_max_seq_len - 1,
+                num_kv_cache_groups=num_kv_cache_groups,
                 sampling_params=None
                 if self.is_pooling_model else SamplingParams(temperature=0.0),
                 pooling_params=PoolingParams(
@@ -1515,6 +1469,7 @@
         num_scheduled_tokens: dict[str, int],
         total_tokens: int,
         num_computed_tokens: int,
+        num_kv_cache_groups: int = 1,
         sampling_params: Optional[SamplingParams] = None,
         pooling_params: Optional[PoolingParams] = None,
     ) -> None:
@@ -1532,7 +1487,7 @@
             mm_positions=[],
             sampling_params=sampling_params,
             pooling_params=pooling_params,
-            block_ids=([0] * num_blocks, ),
+            block_ids=([0] * num_blocks, ) * num_kv_cache_groups,
             num_computed_tokens=num_computed_tokens,
             lora_request=None,
         )
@@ -1541,31 +1496,12 @@
             if total_tokens - num_computed_tokens == 0 \
                 else total_tokens - num_computed_tokens
 
-    def _execute_dummy_requests(self, requests: list[NewRequestData],
-                                num_scheduled_tokens: dict[str, int]) -> None:
+    def _execute_dummy_requests(self,
+                                requests: list[NewRequestData],
+                                num_scheduled_tokens: dict[str, int],
+                                num_kv_cache_groups: int = 1) -> None:
         sched_output = SchedulerOutput(
             scheduled_new_reqs=requests,
-=======
-        decode_max_num_blocks = (decode_max_seq_len +
-                                 self.cache_config.block_size -
-                                 1) // self.cache_config.block_size
-        dummy_decode_schedule = SchedulerOutput(
-            scheduled_new_reqs=[
-                NewRequestData(
-                    req_id=f"dummy_decode_{i}",
-                    prompt_token_ids=list(range(decode_max_seq_len - 1)),
-                    mm_kwargs=[],
-                    mm_hashes=[],
-                    mm_positions=[],
-                    sampling_params=SamplingParams(temperature=0.0),
-                    pooling_params=None,
-                    block_ids=([0] * decode_max_num_blocks, ) *
-                    num_kv_cache_groups,
-                    num_computed_tokens=decode_max_seq_len - 1,
-                    lora_request=None,
-                ) for i in range(decode_max_batch_size)
-            ],
->>>>>>> bf594a06
             scheduled_cached_reqs=CachedRequestData.make_empty(),
             num_scheduled_tokens=num_scheduled_tokens,
             total_num_scheduled_tokens=sum(num_scheduled_tokens.values()),
@@ -1584,15 +1520,9 @@
             total_num_scheduled_tokens=0,
             scheduled_spec_decode_tokens={},
             scheduled_encoder_inputs={},
-<<<<<<< HEAD
-            num_common_prefix_blocks=[1],
+            num_common_prefix_blocks=[1] * num_kv_cache_groups,
             finished_req_ids={req.req_id
                               for req in requests},
-=======
-            num_common_prefix_blocks=[1] * num_kv_cache_groups,
-            finished_req_ids=set(f"dummy_decode_{i}"
-                                 for i in range(decode_max_batch_size)),
->>>>>>> bf594a06
             free_encoder_mm_hashes=[],
             structured_output_request_ids={},
             grammar_bitmask=None,

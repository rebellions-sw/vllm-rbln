--- conflicted
+++ resolved
@@ -1133,7 +1133,7 @@
         self,
         batch_size: int,
         seq_len: int,
-        intermediate_tensors: IntermediateTensors,
+        intermediate_tensors: Optional[IntermediateTensors],
         sync_self: bool,
     ) -> IntermediateTensors:
         # FIXME - RBLN does not support intermediate tensor slicing
@@ -1435,7 +1435,6 @@
         dummy_prefill_requests = []
         dummy_prefill_num_scheduled_tokens = {}
         num_kv_cache_groups = len(self.kv_cache_config.kv_cache_groups)
-<<<<<<< HEAD
         self._add_dummy_requests(
             requests=dummy_prefill_requests,
             num_scheduled_tokens=dummy_prefill_num_scheduled_tokens,
@@ -1450,71 +1449,6 @@
         )
         self._execute_dummy_requests(dummy_prefill_requests,
                                      dummy_prefill_num_scheduled_tokens)
-        num_prefill_graphs = self._accumulative_compilation_count
-        logger.info("Compiled %d graph(s) for prefill", num_prefill_graphs)
-=======
-        dummy_prefill_schedule = SchedulerOutput(
-            scheduled_new_reqs=[
-                NewRequestData(
-                    req_id="dummy_prefill",
-                    prompt_token_ids=list(range(prefill_seq_len)),
-                    mm_kwargs=[],
-                    mm_hashes=[],
-                    mm_positions=[],
-                    sampling_params=SamplingParams(temperature=0.0),
-                    pooling_params=None,
-                    block_ids=([0], ) * num_kv_cache_groups,
-                    num_computed_tokens=0,
-                    lora_request=None,
-                )
-            ],
-            scheduled_cached_reqs=CachedRequestData.make_empty(),
-            num_scheduled_tokens={"dummy_prefill": prefill_seq_len},
-            total_num_scheduled_tokens=prefill_seq_len,
-            scheduled_spec_decode_tokens={},
-            scheduled_encoder_inputs={},
-            num_common_prefix_blocks=[0] * num_kv_cache_groups,
-            finished_req_ids=set(),
-            free_encoder_mm_hashes=[],
-            structured_output_request_ids={},
-            grammar_bitmask=None,
-            kv_connector_metadata=None)
-        dummy_prefill_cleanup = SchedulerOutput(
-            scheduled_new_reqs=[],
-            scheduled_cached_reqs=CachedRequestData.make_empty(),
-            num_scheduled_tokens={},
-            total_num_scheduled_tokens=0,
-            scheduled_spec_decode_tokens={},
-            scheduled_encoder_inputs={},
-            num_common_prefix_blocks=[1] * num_kv_cache_groups,
-            finished_req_ids={
-                "dummy_prefill",
-            },
-            free_encoder_mm_hashes=[],
-            structured_output_request_ids={},
-            grammar_bitmask=None,
-            kv_connector_metadata=None)
-        if get_pp_group().is_first_rank:
-            intermediate_tensors = None
-        else:
-            # make RBLN prefill dummy intermediate tensors
-            # FIXME - based on assumption, single batch prefill
-            batch_size = 1
-            seq_len = prefill_seq_len
-            if self.intermediate_tensors is None:
-                self.intermediate_tensors = (
-                    self.model.make_empty_intermediate_tensors(
-                        batch_size=batch_size * seq_len,
-                        dtype=self.model_config.dtype,
-                        device=self.device))
-
-            intermediate_tensors = self.sync_and_slice_intermediate_tensors(
-                batch_size, seq_len, None, False)
-
-        self.execute_model(dummy_prefill_schedule, intermediate_tensors)
-        self.execute_model(dummy_prefill_cleanup, intermediate_tensors)
-        self.intermediate_tensors = None
->>>>>>> 3abaf638
 
         # compile decode graph
         decode_max_batch_size = self.scheduler_config.max_num_seqs
@@ -1541,8 +1475,10 @@
             num_scheduled_tokens=dummy_decode_num_scheduled_tokens,
         )
 
-        logger.info("Compiled %d graph(s) for decode",
-                    self._accumulative_compilation_count - num_prefill_graphs)
+        # FIXME(RBLN): To reduce dynamo cache lookup overhead, make dyanmo
+        # evaluate a minimal set of guards required for dispatching compiled
+        # functions. This assumes that the model does not change.
+        torch.compiler.set_stance("default", skip_guard_eval_unsafe=True)
 
     def _add_dummy_requests(
         self,
@@ -1608,17 +1544,12 @@
             structured_output_request_ids={},
             grammar_bitmask=None,
             kv_connector_metadata=None)
-<<<<<<< HEAD
-
-        self.execute_model(sched_output)
-        self.execute_model(cleanup_sched_output)
-=======
         if get_pp_group().is_first_rank:
             intermediate_tensors = None
         else:
             # make RBLN decode dummy intermediate tensors
             # FIXME - based on assumption, multiple batch decode
-            batch_size = decode_max_batch_size
+            batch_size = len(requests)
             seq_len = 1
             if self.intermediate_tensors is None:
                 self.intermediate_tensors = (
@@ -1630,15 +1561,9 @@
             intermediate_tensors = self.sync_and_slice_intermediate_tensors(
                 batch_size, seq_len, None, False)
 
-        self.execute_model(dummy_decode_schedule, intermediate_tensors)
-        self.execute_model(dummy_decode_cleanup, intermediate_tensors)
+        self.execute_model(sched_output, intermediate_tensors)
+        self.execute_model(cleanup_sched_output, intermediate_tensors)
         self.intermediate_tensors = None
-
-        # FIXME(RBLN): To reduce dynamo cache lookup overhead, make dyanmo
-        # evaluate a minimal set of guards required for dispatching compiled
-        # functions. This assumes that the model does not change.
-        torch.compiler.set_stance("default", skip_guard_eval_unsafe=True)
->>>>>>> 3abaf638
 
     def _bookkeeping_sync(
         self, scheduler_output: "SchedulerOutput",
@@ -1887,7 +1812,7 @@
 
             start_time = time.perf_counter()
             if self.lora_config is not None:
-                logits_or_intermediate_states = self.model_executable(
+                model_output = self.model_executable(
                     input_ids=input_ids,
                     positions=positions,
                     intermediate_tensors=intermediate_tensors,
@@ -1895,7 +1820,7 @@
                     **model_kwargs,
                 )
             else:
-                logits_or_intermediate_states = self.model_executable(
+                model_output = self.model_executable(
                     input_ids=input_ids,
                     positions=positions,
                     intermediate_tensors=intermediate_tensors,
@@ -1916,16 +1841,10 @@
 
         with record_function_or_nullcontext("Postprocess"):
             if self.use_aux_hidden_state_outputs:
-                hidden_states, aux_hidden_states = logits_or_intermediate_states
+                hidden_states, aux_hidden_states, logits = model_output
             else:
-                hidden_states = logits_or_intermediate_states
+                hidden_states, logits = model_output
                 aux_hidden_states = None
-
-            if self.lora_config is not None:
-                # FIXME(jiwoo.park) This is a temporary workaround;
-                # SHOULD resolve the batch dimension.
-                # DO NOT include compute logits if lora_config is enabled
-                hidden_states = hidden_states.view(-1, hidden_states.shape[-1])
 
             # Broadcast PP output for external_launcher (torchrun)
             # to make sure we are synced across pp ranks
@@ -1946,11 +1865,17 @@
             else:
                 # for last-pipeline stages, return hidden states
                 if self.is_pooling_model:
-                    return self._pool(hidden_states, num_scheduled_tokens,
+                    return self._pool(hidden_states.flatten(0, -2),
+                                      num_scheduled_tokens,
                                       num_scheduled_tokens_np,
                                       kv_connector_output)
                 if self.lora_config is not None:
                     # DO NOT include compute logits if lora_config is enabled
+
+                    # FIXME(jiwoo.park) This is a temporary workaround;
+                    # SHOULD resolve the batch dimension.
+                    hidden_states = hidden_states.flatten(0, -2)
+
                     if is_prefills[0]:  # prefill
                         sample_hidden_states = hidden_states[logits_indices]
                         logits = self.compute_logits(sample_hidden_states,
@@ -1975,18 +1900,18 @@
                             # chunked prefill(#0~#N-1, intermediate)
                             # token_indices = torch.tensor([max_num_seqs-1])
                             # selected = torch.tensor([])
-                            logits = hidden_states[selected_token_indices]
+                            logits = logits[selected_token_indices]
                         else:
                             # chunked prefill(#N, final)
                             # token_indices = torch.tensor([last_seq_idx-1])
                             # selected_token_indices == token_indices
-                            logits = hidden_states
+                            logits = logits
                     else:  # decode
                         # selected_token_indices is for valid decode tokens
                         assert selected_token_indices.size(
                             0) <= self.max_batch_size
                         # token_indices == None, selected = torch.tensor([0])
-                        logits = hidden_states[selected_token_indices]
+                        logits = logits[selected_token_indices]
 
             if broadcast_pp_output:
                 model_output_broadcast_data = {
@@ -2079,10 +2004,8 @@
             ).logits_processor
         elif hasattr(self.model, "logits_processor"):
             self.logits_processor = self.model.logits_processor
-<<<<<<< HEAD
         else:
             self.logits_processor = None
-=======
 
         logger.info("load_model = %s", self.model)
         logger.info("model_config.num_layers = %d",
@@ -2094,29 +2017,42 @@
             intermediate_tensors: Optional[IntermediateTensors] = None,
             inputs_embeds: Optional[torch.Tensor] = None,
             selected_token_indices: Optional[torch.Tensor] = None,
-        ) -> Union[torch.Tensor, IntermediateTensors]:
+        ) -> tuple[Union[torch.Tensor, IntermediateTensors],
+                   Optional[torch.Tensor]]:
+            """
+            This wrapper function is designed to be compiled by torch.compile.
+            It handles the forward pass of the underlying model and, computes
+            the logits from the hidden states if necessary.
+            """
             model_output = self.model(
                 input_ids=input_ids,
                 positions=positions,
                 intermediate_tensors=intermediate_tensors,
                 inputs_embeds=inputs_embeds)
 
-            if get_pp_group().is_last_rank:
+            # TODO(RBLN): consider using aux_hidden_states
+            hidden_states = model_output
+            logits = None
+
+            if get_pp_group().is_last_rank \
+                and self.lora_config is None \
+                and not self.is_pooling_model \
+                and self.logits_processor is not None:
+
                 # last rank create real model output
                 if selected_token_indices is not None:
                     # aten::select -> adv_index -->
                     #     contrib_dynamic_take (tensor -> scalar)
                     # aten::index_select --> take -->
                     #     contrib_dynamic_take (tensor -> scalar)
-                    model_output = model_output[:, selected_token_indices]
+                    hidden_states = hidden_states[:, selected_token_indices]
                 logits = self.compute_logits_model.compute_logits(
-                    model_output, None)
-                return logits.view(-1, logits.size(-1))
+                    hidden_states, None)
+                logits = logits.view(-1, logits.size(-1))
 
             # non last rank create intermediate tensors, bypass it
-            return model_output
-
->>>>>>> 3abaf638
+            return hidden_states, logits
+
         if self.lora_config:
             self.model = self.load_lora_model(
                 self.model,
@@ -2153,11 +2089,7 @@
             from rebel.compile_context import CompileContext
 
             self.compile_context = CompileContext(use_weight_sharing=True)
-            if self.lora_config is not None:
-                # DO NOT include compute logits if lora_config is enabled
-                compiled_graph = self._compile_model(self.model)
-            else:
-                compiled_graph = self._compile_model(model_wrapper)
+            compiled_graph = self._compile_model(model_wrapper)
             self.model_executable = compiled_graph
 
     def save_tensorized_model(

# Copyright 2025 Rebellions Inc. All rights reserved.

# Licensed under the Apache License, Version 2.0 (the "License");
# you may not use this file except in compliance with the License.
# You may obtain a copy of the License at:

#     http://www.apache.org/licenses/LICENSE-2.0

# Unless required by applicable law or agreed to in writing, software
# distributed under the License is distributed on an "AS IS" BASIS,
# WITHOUT WARRANTIES OR CONDITIONS OF ANY KIND, either express or implied.
# See the License for the specific language governing permissions and
# limitations under the License.
<<<<<<< HEAD
import logging
from typing import Optional, Union
=======

import logging
from typing import Optional, Union, cast
>>>>>>> e23b6981

import numpy as np
import torch
import torch.distributed
import torch.nn as nn
from vllm.config import VllmConfig, set_current_vllm_config
from vllm.distributed.parallel_state import get_pp_group
from vllm.model_executor.models.interfaces import supports_transcription
from vllm.model_executor.models.interfaces_base import (
    VllmModelForPooling, is_pooling_model, is_text_generation_model)
from vllm.multimodal import MULTIMODAL_REGISTRY
from vllm.multimodal.inputs import (BatchedTensorInputs, MultiModalKwargs,
                                    MultiModalKwargsItem)
from vllm.multimodal.utils import group_mm_kwargs_by_modality
from vllm.sampling_params import SamplingType
from vllm.sequence import IntermediateTensors
from vllm.tasks import GenerationTask, PoolingTask, SupportedTask
from vllm.utils import STR_DTYPE_TO_TORCH_DTYPE, is_pin_memory_available
from vllm.v1.core.sched.output import SchedulerOutput
from vllm.v1.kv_cache_interface import (FullAttentionSpec, KVCacheConfig,
                                        KVCacheSpec)
# yapf: enable
from vllm.v1.outputs import (EMPTY_MODEL_RUNNER_OUTPUT, LogprobsLists,
                             LogprobsTensors, ModelRunnerOutput, SamplerOutput)
from vllm.v1.sample.logits_processor import build_logitsprocs
from vllm.v1.sample.sampler import Sampler
from vllm.v1.utils import record_function_or_nullcontext
from vllm.v1.worker.gpu_input_batch import CachedRequestState, InputBatch
from vllm.v1.worker.lora_model_runner_mixin import LoRAModelRunnerMixin
from vllm.v1.worker.utils import AttentionGroup

import vllm_rbln.rbln_envs as envs
from vllm_rbln.logger import init_logger
from vllm_rbln.model_executor.model_loader.rbln_model_loader import (
    get_optimum_model)
from vllm_rbln.model_executor.models.optimum import ModelInputForRBLN
<<<<<<< HEAD
from vllm_rbln.prefix_cache_manager.optimum_prefix_cache_manager import (
    RBLNPrefixKVCacheManager)
from vllm_rbln.v1.sample.sampler import WARM_UP_CONFIGS
from vllm_rbln.v1.sample.sampler import Sampler as RBLNSampler
from vllm_rbln.v1.worker.multimodal import RBLNOptimumMultiModalKwargs
=======
from vllm_rbln.v1.sample import WARM_UP_CONFIGS, RBLNSampler
>>>>>>> e23b6981

logger = init_logger(__name__)


class RBLNOptimumModelRunner(LoRAModelRunnerMixin):

    def __init__(self, vllm_config: VllmConfig, device: torch.device):
        self.vllm_config = vllm_config
        self.model_config = vllm_config.model_config
        self.cache_config = vllm_config.cache_config
        # self.compilation_config = vllm_config.compilation_config
        self.lora_config = vllm_config.lora_config
        # self.load_config = vllm_config.load_config
        self.parallel_config = vllm_config.parallel_config
        self.scheduler_config = vllm_config.scheduler_config
        # self.speculative_config = vllm_config.speculative_config
        # self.prompt_adapter_config = vllm_config.prompt_adapter_config
        # self.observability_config = vllm_config.observability_config

        from vllm.model_executor.models.utils import set_cpu_offload_max_bytes
        set_cpu_offload_max_bytes(0)

        model_config = self.model_config
        cache_config = self.cache_config
        scheduler_config = self.scheduler_config
        parallel_config = self.parallel_config
        self.device = device
        self.pin_memory = is_pin_memory_available()
        self.dtype = self.model_config.dtype
        if cache_config.cache_dtype == "auto":
            self.kv_cache_dtype = self.dtype
        else:
            self.kv_cache_dtype = STR_DTYPE_TO_TORCH_DTYPE[
                cache_config.cache_dtype]

        self.is_pooling_model = (model_config.runner_type == 'pooling')
        # When `is_multimodal_raw_input_only_model` is True, it means that
        # it extract multimodal raw inputs only and deliver as raw inputs to
        # the model.
        self.is_multimodal_raw_input_only_model = True

        self.max_model_len = model_config.max_model_len
        self.dcp_world_size = 1
        self.max_num_tokens = scheduler_config.max_num_batched_tokens
        self.max_num_reqs = scheduler_config.max_num_seqs

        # Model-related.
        self.num_query_heads = model_config.get_num_attention_heads(
            parallel_config)
        self.hidden_size = model_config.get_hidden_size()

        # Multi-modal data support
        # NOTE There is a bug in vLLM MM registry internally in v0.10.X.
        # As a workaround, VLLM_WORKER_MULTIPROC_METHOD should be set "spawn"
        # in case of multi-modal encoder-decoder models.
        self.mm_registry = MULTIMODAL_REGISTRY
        self.uses_mrope = model_config.uses_mrope
        self.supports_mm_inputs = self.mm_registry.supports_multimodal_inputs(
            model_config)

        # Sampler
        self.use_rbln_sampler = envs.VLLM_RBLN_SAMPLER
        if self.use_rbln_sampler:
            logger.info("Using RBLN sampler: %s", self.use_rbln_sampler)
            sampler = RBLNSampler(
                logprobs_mode=self.model_config.logprobs_mode,
                seed=self.vllm_config.model_config.seed,
            )
            sampler = torch.compile(sampler, dynamic=False, fullgraph=False)
        else:
            logger.info("Using default vLLM sampler.")
            sampler = Sampler(logprobs_mode=self.model_config.logprobs_mode)
        self.sampler = sampler

        # Lazy initializations
        # self.model: nn.Module  # Set after load_model
        # Initialize in initialize_kv_cache
        self.kv_caches: list[torch.Tensor] = []
        # indexes: [kv_cache_group_id][attn_group]
        self.attn_groups: list[list[AttentionGroup]] = []
        # self.kv_cache_config: KVCacheConfig

        self.use_aux_hidden_state_outputs = False

        # Request states.
        self.requests: dict[str, CachedRequestState] = {}

        # Input Batch
        # NOTE(Chen): Ideally, we should initialize the input batch inside
        # `initialize_kv_cache` based on the kv cache config. However, as in
        # https://github.com/vllm-project/vllm/pull/18298, due to some unknown
        # reasons, we have to initialize the input batch before `load_model`,
        # quantization + weight offloading will fail otherwise. As a temporary
        # solution, we initialize the input batch here, and re-initialize it
        # in `initialize_kv_cache` if the block_sizes here is different from
        # the block_sizes in the kv cache config.
        self.input_batch = InputBatch(
            max_num_reqs=self.max_num_reqs,
            max_model_len=self.max_model_len,
            max_num_batched_tokens=self.max_num_tokens,
            device=self.device,
            pin_memory=self.pin_memory,
            vocab_size=self.model_config.get_vocab_size(),
<<<<<<< HEAD
            block_sizes=[cache_config.block_size],
=======
            block_sizes=[self.cache_config.block_size],
            is_spec_decode=False,  # No spec decode in optimum model runner
            logitsprocs=build_logitsprocs(
                self.vllm_config, self.device, self.pin_memory,
                self.is_pooling_model,
                self.vllm_config.model_config.logits_processors),
            is_pooling_model=self.is_pooling_model,
>>>>>>> e23b6981
        )

        # Cache the device properties.
        # self._init_device_properties()

        # NOTE The shape of input_ids, positions are modified for optimum
        self.input_ids = torch.zeros(self.max_num_reqs,
                                     self.max_num_tokens,
                                     dtype=torch.int64,
                                     device=self.device)
        self.positions = torch.zeros(self.max_num_reqs,
                                     self.max_num_tokens,
                                     dtype=torch.int32,
                                     device=self.device)
<<<<<<< HEAD

        # None in the first PP rank. The rest are set after load_model.
        # TODO(eunji) It will be implemented for PP
        self.intermediate_tensors: Optional[IntermediateTensors] = None
        self.enable_prefix_caching = cache_config.enable_prefix_caching
=======
        self.seq_lens = np.zeros(self.max_num_reqs, dtype=np.int32)

        self.uniform_decode_query_len = 1

        # Attention layers that are only in the KVCacheConfig of the runner
        # (e.g., KV sharing, encoder-only attention), but not in the
        # KVCacheConfig of the scheduler.
        self.runner_only_attn_layers: set[str] = set()
        # D2H copy for sampled token ids (output)
        # unintentionally block all other copy operations
        # To prevent this, we use a pinned buffer for sampled token ids.
        # https://github.com/vllm-project/vllm/issues/22754
        self.sampled_token_ids_pinned_cpu = torch.empty(
            (self.max_model_len, 1),
            dtype=torch.int64,
            device="cpu",
            pin_memory=self.pin_memory)
>>>>>>> e23b6981

    def load_model(self) -> None:
        with set_current_vllm_config(self.vllm_config, check_compile=False):
            self.model = get_optimum_model(vllm_config=self.vllm_config)
        self.use_optimum_lora = getattr(self.model.model.rbln_config,
                                        "use_lora", None)
        if self.lora_config and not self.use_optimum_lora:
            raise RuntimeError(
                "The compiled model is for LoRA."
                "Please compile the model with `rbln_lora_config`")
        if not self.lora_config and self.use_optimum_lora:
            raise RuntimeError("The model is compiled for LoRA."
                               "Please set `enable_lora=True` in vLLM.")

        if self.use_optimum_lora:
            self.valid_lora_ids = list(
                range(len(self.model.rbln_model_config.lora_config.adapters)))
        if self.enable_prefix_caching:
            self.prefix_cache_manager = RBLNPrefixKVCacheManager(
                ob_size=self.vllm_config.additional_config["attn_block_size"],
                ib_size=self.cache_config.block_size,
                max_model_len=self.max_model_len,
                num_ob=self.model.kv_block_adapter.
                get_available_num_outer_blocks(),
            )

    def get_model(self) -> nn.Module:
        return self.model

    @torch.inference_mode()
    def execute_model(
        self,
        scheduler_output: "SchedulerOutput",
        intermediate_tensors: Optional[IntermediateTensors] = None,
    ) -> Union[ModelRunnerOutput, IntermediateTensors]:
        num_scheduled_tokens = scheduler_output.total_num_scheduled_tokens
        with record_function_or_nullcontext("Preprocess"):
            self._update_states(scheduler_output)
            if not scheduler_output.total_num_scheduled_tokens:
                # FIXME If local block table exists in the model,
                # clear the local block table.
                # Because in the case of LLM (not AsyncLLMEngine),
                # `finished_request_ids` is provided separately
                # from new requests.
                # It is a temporary solution.
                if getattr(self.model, "attention_manager", None):
                    self.model.attention_manager.clear()
                # Return empty ModelRunnerOutput if there's no work to do.
                return EMPTY_MODEL_RUNNER_OUTPUT
            # Prepare the decoder inputs.
            model_input, num_scheduled_tokens_np = self._prepare_inputs(
                scheduler_output)

        with record_function_or_nullcontext("Forward"):
            hidden_states = self.model(model_input)

        # FIXME [batch_size, 1, vocab_size] -> [batch_size, vocab_size]
        hidden_states = hidden_states.squeeze(1)
        if self.is_pooling_model:
            return self._pool(hidden_states, num_scheduled_tokens,
                              num_scheduled_tokens_np)
        logits = self.model.compute_logits(hidden_states, None)

        with record_function_or_nullcontext("Sample"):
            sampler_output = self.sampler(
                logits=logits,
                sampling_metadata=self.input_batch.sampling_metadata,
            )

        with record_function_or_nullcontext("Bookkeep"):
            (
                num_nans_in_logits,
                logprobs_lists,
                valid_sampled_token_ids,
                prompt_logprobs_dict,
                req_ids_output_copy,
                req_id_to_index_output_copy,
                invalid_req_indices,
            ) = self._bookkeeping_sync(scheduler_output, sampler_output,
                                       logits, hidden_states,
                                       num_scheduled_tokens)

        valid_sampled_token_ids = sampler_output.sampled_token_ids
        max_gen_len = valid_sampled_token_ids.shape[-1]
        if max_gen_len == 1:
            # No spec decode tokens.
            valid_sampled_token_ids = valid_sampled_token_ids.tolist()

        return ModelRunnerOutput(
            req_ids=self.input_batch.req_ids,
            req_id_to_index=self.input_batch.req_id_to_index,
            sampled_token_ids=valid_sampled_token_ids,
            logprobs=None,
            prompt_logprobs_dict={},
            pooler_output=[],
            kv_connector_output=None,
            num_nans_in_logits={},
        )

    def mask_block_table(
        self,
        block_ids: torch.Tensor,
        num_blocks: int,
        *,
        pad_value: int = -1,
    ) -> torch.Tensor:
        """Mask (pad) unused block slots in-place.

        Sets entries beyond `num_blocks` to `pad_value`.
        Use `pad_value=0` for v1 (dummy block id 0), or pass your own padding.
        """
        if num_blocks < 0:
            raise ValueError("num_blocks must be >= 0")

        if block_ids.dtype not in (torch.int32, torch.int64):
            raise TypeError("block_ids must be int32 or int64")

        # In V1, block ID 0 is reserved as a dummy "null_block",
        # so valid blocks start from 1.
        # The compiler, however, expects valid blocks to start from 0.
        block_ids = block_ids - 1
        max_blocks = block_ids.size(-1)
        k = max(0, min(num_blocks, max_blocks))  # clamp to [0, max_blocks]
        if k < max_blocks:
            block_ids.narrow(-1, k, max_blocks - k).fill_(pad_value)

        return block_ids

    def _prepare_inputs(
        self,
        scheduler_output: "SchedulerOutput",
    ) -> tuple[ModelInputForRBLN, np.ndarray]:
        """
        :return: ModelInputForRBLN[
            input_tokens: Token IDs,
            input_positions: Position IDs,
            sampling_metadata, pooling_metadata: It is `None` in V1,
            multi_modal_kwargs: Batched multi-modal data,
            block_tables: [num_reqs, num_blocks_per_req] shaped tensor,
            running_requests_ids: RUNNING request IDs,
            finished_requests_ids: FINISHED request IDs in between
                the previous and the current steps,
            is_prompt: It is used only in V1
        ]
        """
        total_num_scheduled_tokens = scheduler_output.total_num_scheduled_tokens
        assert total_num_scheduled_tokens > 0
        num_reqs = self.input_batch.num_reqs
        assert num_reqs > 0

        # Get the number of scheduled tokens for each request.
        req_ids = self.input_batch.req_ids
        tokens = [scheduler_output.num_scheduled_tokens[i] for i in req_ids]
        num_scheduled_tokens = np.array(tokens, dtype=np.int32)
        num_prefill_reqs = len(scheduler_output.scheduled_new_reqs)
        num_decode_reqs = scheduler_output.scheduled_cached_reqs.num_reqs
        finished_requests_ids = scheduler_output.finished_req_ids
        is_prefill = False

        if num_prefill_reqs > 1 or (num_prefill_reqs >= 1
                                    and num_decode_reqs > 0):
            raise RuntimeError(
                "Prefill stage request cannot processed with other requests.")

        if num_prefill_reqs > 0 or \
            (num_decode_reqs == 1 and \
            scheduler_output.scheduled_cached_reqs.resumed_from_preemption[0]):
            is_prefill = True

        if is_prefill:
            input_ids, positions, block_tables, cached_block_tables, \
            cached_lengths, multi_modal_kwargs, running_request_ids \
                = self._prepare_prefill(scheduler_output)
        else:
            cached_block_tables = []
            cached_lengths = []
            input_ids, positions, block_tables, running_request_ids \
                = self._prepare_decode(scheduler_output)

        # Hot-Swap lora model
        if self.lora_config:
            self.set_active_loras(self.input_batch, is_prefill)

        # Set seq_lens
        self.seq_lens[:num_reqs] = (
            self.input_batch.num_computed_tokens_cpu[:num_reqs] +
            num_scheduled_tokens)

        # TODO interemediate_tensor should be set
        model_input = ModelInputForRBLN(
            input_tokens=input_ids,
            input_positions=positions,
            sampling_metadata=None,
            multi_modal_kwargs=multi_modal_kwargs if is_prefill else None,
            block_tables=block_tables,
            running_requests_ids=running_request_ids,
            finished_requests_ids=list(finished_requests_ids),
            pooling_metadata=None,  # FIXME
            cached_block_tables=cached_block_tables,
            cached_lengths=cached_lengths,
            is_prompt=is_prefill)
        return model_input, num_scheduled_tokens

    def get_kv_cache_spec(self) -> dict[str, KVCacheSpec]:
        """
        Generates the KVCacheSpec by parsing the kv cache format from each
        Attention module in the static forward context.
        Returns:
            KVCacheSpec: A dictionary mapping layer names to their KV cache
            format. Layers that do not need KV cache are not included.
        """

        # TODO It is temporary basic attention setting
        head_size = self.model_config.get_head_size()
        num_layers = self.model_config.get_num_layers(self.parallel_config)
        num_kv_heads = self.model_config.get_num_kv_heads(self.parallel_config)

        block_size = self.vllm_config.cache_config.block_size
        kv_cache_spec: dict[str, KVCacheSpec] = {}
        for layer_idx in range(num_layers):
            kv_cache_spec[str(layer_idx)] = FullAttentionSpec(
                block_size=block_size,
                num_kv_heads=num_kv_heads,
                head_size=head_size,
                dtype=self.kv_cache_dtype,
                use_mla=False,
            )
        return kv_cache_spec

    def _extract_mm_kwargs(
        self,
        scheduler_output: "SchedulerOutput",
    ) -> BatchedTensorInputs:
        if not scheduler_output or not self.is_multimodal_raw_input_only_model:
            return {}

<<<<<<< HEAD
        # Batch the multi-modal inputs.
        # TODO support for prefix caching with multi-modal inputs
        # Remove mm_inputs that are already cached.
        mm_inputs = list[RBLNOptimumMultiModalKwargs]()
        for req_id, encoder_input_ids in scheduled_encoder_inputs.items():
            req_state = self.requests[req_id]
            for mm_input_id in encoder_input_ids:
                mm_inputs.append(req_state.mm_inputs[mm_input_id])

        # Batch mm inputs as much as we can: if a request in the batch has
        # multiple modalities or a different modality than the previous one,
        # we process it separately to preserve item order.
        # FIXME(ywang96): This is a hacky way to deal with multiple modalities
        # in the same batch while still being able to benefit from batching
        # multimodal inputs. The proper solution should be reordering the
        # encoder outputs.
        grouped_mm_inputs_list = group_mm_inputs_by_modality(mm_inputs)

        assert len(grouped_mm_inputs_list) == 1

        grouped_mm_inputs = grouped_mm_inputs_list[0]
        batched_mm_inputs = RBLNOptimumMultiModalKwargs.batch(
            grouped_mm_inputs)
        batched_mm_inputs = RBLNOptimumMultiModalKwargs.as_kwargs(
            batched_mm_inputs,
            device=self.device,
        )
=======
        mm_kwargs = list[MultiModalKwargsItem]()
        for req in scheduler_output.scheduled_new_reqs:
            mm_kwargs.extend(req.mm_kwargs)
>>>>>>> e23b6981

        # Input all modalities at once
        mm_kwargs_combined: BatchedTensorInputs = {}
        for _, _, mm_kwargs_group in group_mm_kwargs_by_modality(
                mm_kwargs,
                device=self.device,
                pin_memory=self.pin_memory,
        ):
            mm_kwargs_combined.update(mm_kwargs_group)

        return mm_kwargs_combined

    def _prepare_prefill(
        self,
        scheduler_output: "SchedulerOutput",
<<<<<<< HEAD
    ) -> tuple[torch.Tensor, torch.Tensor, Optional[torch.Tensor], list[int],
               list[int], Optional[RBLNOptimumMultiModalKwargs], list[str]]:
=======
    ) -> tuple[torch.Tensor, torch.Tensor, torch.Tensor,
               Optional[MultiModalKwargs], list[str]]:
>>>>>>> e23b6981
        input_tokens: list[list[int]] = []
        input_positions: list[list[int]] = []
        running_request_ids = []
        batched_mm_inputs: Optional[BatchedTensorInputs] = None
        is_preempted = False

        if len(scheduler_output.scheduled_new_reqs) == 1:
            reqs = scheduler_output.scheduled_new_reqs
        elif scheduler_output.scheduled_cached_reqs.num_reqs == 1:
            reqs = scheduler_output.scheduled_cached_reqs
            is_preempted = True
        else:
            raise RuntimeError(
                "Prefill stage request cannot processed with other requests.")

        num_blocks_per_req = self.input_batch.block_table.block_tables[
            0].num_blocks_per_row
        block_tables_cpu = self.input_batch.block_table.block_tables[
            0].get_cpu_tensor()
        cached_block_table = []
        cached_length = []
        for scheduled in reqs:
            req_id = scheduled.req_id
            req_index = self.input_batch.req_id_to_index[req_id]
            # TODO the prompt tokens in the prefix cached blocks
            # must be excluded.
            if is_preempted:
                logger.warning("Request %s is resumed.", req_id)
                num_token = int(self.input_batch.num_tokens[req_index])
                prompt_tokens = self.input_batch.token_ids_cpu[
                    req_index][:num_token]
            else:
                prompt_tokens = np.array(scheduled.prompt_token_ids)
            seq_len = len(prompt_tokens)
            input_positions = list(range(seq_len))
            num_blocks = num_blocks_per_req[req_index]
            # TODO How to log the block table?
            if self.enable_prefix_caching:
                block_table, cached_block_table, cached_length = \
                    self.prefix_cache_manager.get_block_table_with_cache(
                        req_id,
                        0,  # num_allocated_tokens
                        scheduled.num_computed_tokens,
                        scheduled.block_ids[0])
                logger.debug(
                    "Request %s is now scheduled. Prompt tokens: %s, "
                    "Already generated tokens: %s, Allocated block(s): %s",
                    req_id, len(self.requests[req_id].prompt_token_ids),
                    len(self.requests[req_id].output_token_ids),
                    scheduled.block_ids[0])
                total_cached_length = sum(cached_length)
                if total_cached_length > 0:
                    prompt_tokens = prompt_tokens[total_cached_length:]
                    input_positions = input_positions[total_cached_length:]
                    assert len(prompt_tokens) > 0, (
                        "The prompt tokens is empty after removing the "
                        "cached tokens.")
            else:
                block_table = block_tables_cpu[req_index]
                block_table = self.mask_block_table(block_table, num_blocks)
                logger.debug(
                    "Request %s is now scheduled. Prompt tokens: %s, "
                    "Already generated tokens: %s, Allocated block(s): %s",
                    req_id, len(self.requests[req_id].prompt_token_ids),
                    len(self.requests[req_id].output_token_ids),
                    block_table.tolist())

            running_request_ids.append(req_id)

        if self.supports_mm_inputs:
            batched_mm_inputs = self._extract_mm_kwargs(scheduler_output)

        input_tokens = torch.tensor(prompt_tokens).unsqueeze(0)
        input_positions = torch.tensor(input_positions).unsqueeze(0)
        block_table = block_table.unsqueeze(0)
        # NOTE The cached_block_table is not unsqueezed for convenience.
        # It is used only for prefill

        return input_tokens, input_positions, block_table, cached_block_table, \
        cached_length, batched_mm_inputs, running_request_ids

    def _prepare_decode(
        self,
        scheduler_output: "SchedulerOutput",
    ) -> tuple[torch.Tensor, torch.Tensor, torch.Tensor, list[str]]:
        input_tokens: list[list[int]] = []
        input_positions: list[list[int]] = []
        block_tables_list = []
        running_request_ids = []
        block_tables_cpu = self.input_batch.block_table.block_tables[
            0].get_cpu_tensor()
        num_blocks_per_req = self.input_batch.block_table.block_tables[
            0].num_blocks_per_row
<<<<<<< HEAD
        if self.enable_prefix_caching:
            new_blocks_ids = {
                req.req_id: req.new_block_ids[0]
                for req in scheduler_output.scheduled_cached_reqs
            }
            num_computed_tokens = {
                req.req_id: req.num_computed_tokens
                for req in scheduler_output.scheduled_cached_reqs
            }
        for req_id in self.input_batch.req_ids:
=======

        req_ids = self.input_batch.req_ids

        for req_id in req_ids:
>>>>>>> e23b6981
            req_index = self.input_batch.req_id_to_index[req_id]
            input_position = int(
                self.input_batch.num_computed_tokens_cpu[req_index])
            input_tokens.append(
                [self.input_batch.token_ids_cpu[req_index][input_position]])
            input_positions.append([input_position])
            num_blocks = num_blocks_per_req[req_index]
            if self.enable_prefix_caching:
                block_table, _, _ = \
                    self.prefix_cache_manager.get_block_table_with_cache(
                        req_id,
                        num_computed_tokens[req_id],
                        num_computed_tokens[req_id],
                        new_blocks_ids[req_id])
            else:
                block_table = block_tables_cpu[req_index]
                block_table = self.mask_block_table(block_table, num_blocks)
            block_tables_list.append(block_table)
            running_request_ids.append(req_id)

        input_tokens = torch.tensor(input_tokens)
        input_positions = torch.tensor(input_positions)
        block_tables = torch.stack(block_tables_list)

        return input_tokens, input_positions, block_tables, running_request_ids

    def _update_states(self, scheduler_output: "SchedulerOutput") -> None:
        """Update the cached states and the persistent batch with the scheduler
        output.

        The updated states are used by the `_prepare_inputs` function to create
        the input NPU tensors for the model.

        The SamplingMetadata is updated and copied to the NPU if there is a
        new/resumed/paused/finished request in the batch.
        """
        # Remove finished requests from the cached states.
        for req_id in scheduler_output.finished_req_ids:
            if logger.isEnabledFor(logging.DEBUG):
                if self.enable_prefix_caching:
                    block_ids = self.requests[req_id].block_ids[0]
                else:
                    block_ids = [
                        block_id - 1
                        for block_id in self.requests[req_id].block_ids[0]
                    ]
                logger.debug(
                    "Request %s is finished. Prompt tokens: %s, "
                    "Generated tokens: %s, Freed block(s): %s", req_id,
                    len(self.requests[req_id].prompt_token_ids),
                    len(self.requests[req_id].output_token_ids), block_ids)
            if self.enable_prefix_caching:
                self.prefix_cache_manager.free_request(req_id)
            self.requests.pop(req_id, None)
        # Remove the finished requests from the persistent batch.
        # NOTE(woosuk): There could be an edge case where finished_req_ids and
        # scheduled_req_ids overlap. This happens when a request is aborted and
        # then resubmitted with the same ID. In this case, we treat them as two
        # distinct requests - clearing the cached states for the first request
        # and handling the second as a new request.
        for req_id in scheduler_output.finished_req_ids:
            self.input_batch.remove_request(req_id)

        # Remove the unscheduled requests from the persistent batch.
        # NOTE(woosuk): The unscheduled requests are either preempted requests
        # or running requests that are not scheduled in this step. We remove
        # them from the persistent batch but keep their cached states since
        # they will be scheduled again sometime in the future.
        scheduled_req_ids = scheduler_output.num_scheduled_tokens.keys()
        cached_req_ids = self.input_batch.req_id_to_index.keys()
        unscheduled_req_ids = cached_req_ids - scheduled_req_ids
        # NOTE(woosuk): The persistent batch optimization assumes that
        # consecutive batches contain mostly the same requests. If batches
        # have low request overlap (e.g., alternating between two distinct
        # sets of requests), this optimization becomes very inefficient.
        for req_id in unscheduled_req_ids:
            self.input_batch.remove_request(req_id)

        reqs_to_add: list[CachedRequestState] = []
        # Add new requests to the cached states.
        for new_req_data in scheduler_output.scheduled_new_reqs:
            req_id = new_req_data.req_id
            sampling_params = new_req_data.sampling_params
            pooling_params = new_req_data.pooling_params

            if sampling_params and \
                sampling_params.sampling_type == SamplingType.RANDOM_SEED:
                generator = torch.Generator(device=self.device)
                generator.manual_seed(sampling_params.seed)
            else:
                generator = None

            if self.is_pooling_model:
                assert pooling_params is not None
                task = pooling_params.task
                assert task is not None, "You did not set `task` in the API"

                model = cast(VllmModelForPooling, self.get_model())
                to_update = model.pooler.get_pooling_updates(task)
                to_update.apply(pooling_params)

            # Check lora_int_id is valid
            if new_req_data.lora_request and self.use_optimum_lora:
                lora_int_id = new_req_data.lora_request.lora_int_id
                if lora_int_id >= len(self.valid_lora_ids):
                    raise RuntimeError(
                        f"Invalid `lora_int_id`: {lora_int_id}. "
                        f"Valid `lora_int_ids` are {self.valid_lora_ids} "
                        "(must be consistent with the compiled model).")

            req_state = CachedRequestState(
                req_id=req_id,
                prompt_token_ids=new_req_data.prompt_token_ids,
                mm_kwargs=new_req_data.mm_kwargs,
                mm_positions=new_req_data.mm_positions,
                mm_hashes=new_req_data.mm_hashes,
                sampling_params=sampling_params,
                pooling_params=pooling_params,
                generator=generator,
                block_ids=new_req_data.block_ids,
                num_computed_tokens=new_req_data.num_computed_tokens,
                output_token_ids=[],
                lora_request=new_req_data.lora_request,
            )
            self.requests[req_id] = req_state

            reqs_to_add.append(req_state)

        # Update the states of the running/resumed requests.
        is_last_rank = get_pp_group().is_last_rank
        req_data = scheduler_output.scheduled_cached_reqs
        for i, req_id in enumerate(req_data.req_ids):
            req_state = self.requests[req_id]
            num_computed_tokens = req_data.num_computed_tokens[i]
            new_block_ids = req_data.new_block_ids[i]
            resumed_from_preemption = req_data.resumed_from_preemption[i]

            # Update the cached states.
            req_state.num_computed_tokens = num_computed_tokens

            if not is_last_rank:
                # When using PP, the scheduler sends the sampled tokens back,
                # because there's no direct communication between the first-
                # stage worker and the last-stage worker.
                new_token_ids = req_data.new_token_ids[i]
                # Add the sampled token(s) from the previous step (if any).
                # This doesn't include "unverified" tokens like spec tokens.
                num_new_tokens = (num_computed_tokens + len(new_token_ids) -
                                  req_state.num_tokens)
                if num_new_tokens == 1:
                    # Avoid slicing list in most common case.
                    req_state.output_token_ids.append(new_token_ids[-1])
                elif num_new_tokens > 0:
                    req_state.output_token_ids.extend(
                        new_token_ids[-num_new_tokens:])

            # Update the block IDs.
            if not resumed_from_preemption:
                if new_block_ids is not None:
                    # Append the new blocks to the existing block IDs.
                    for block_ids, new_ids in zip(req_state.block_ids,
                                                  new_block_ids):
                        block_ids.extend(new_ids)
            else:
                assert new_block_ids is not None
                # The request is resumed from preemption.
                # Replace the existing block IDs with the new ones.
                req_state.block_ids = new_block_ids

            req_index = self.input_batch.req_id_to_index.get(req_id)
            if req_index is None:
                # The request is not in the persistent batch.
                # The request was either preempted and resumed later, or was not
                # scheduled in the previous step and needs to be added again.
                reqs_to_add.append(req_state)
                continue

            # Update the persistent batch.
            self.input_batch.num_computed_tokens_cpu[req_index] = (
                num_computed_tokens)
            if new_block_ids is not None:
                self.input_batch.block_table.append_row(
                    new_block_ids, req_index)

            # For the last rank, we don't need to update the token_ids_cpu
            # because the sampled tokens are already cached.
            if not is_last_rank:
                # Add new_token_ids to token_ids_cpu.
                start_token_index = num_computed_tokens
                end_token_index = num_computed_tokens + len(new_token_ids)
                self.input_batch.token_ids_cpu[
                    req_index,
                    start_token_index:end_token_index] = new_token_ids
                self.input_batch.num_tokens_no_spec[
                    req_index] = end_token_index
                self.input_batch.num_tokens[req_index] = end_token_index

        # Add the new or resumed requests to the persistent batch.
        # The smaller empty indices are filled first.
        for request in reqs_to_add:
            self.input_batch.add_request(request)

        # Condense the batched states if there are gaps left by removed requests
        self.input_batch.condense()

        # Refresh batch metadata with any pending updates.
        self.input_batch.refresh_metadata()

    def initialize_kv_cache(self, kv_cache_config: KVCacheConfig) -> None:
        pass

    def dummy_sampler_run(self):
        if not self.use_rbln_sampler:
            logger.info("Skip dummy sampler run since "
                        "it is only used in RBLN_SAMPLER=1")
            return

        def set_sampling_tensors(input_batch, **params):
            input_batch.temperature_cpu_tensor.fill_(params["temperature"])
            input_batch.temperature.fill_(params["temperature"])

            optional_keys = [
                ("top_p", input_batch.top_p_cpu_tensor, input_batch.top_p),
                ("top_k", input_batch.top_k_cpu_tensor, input_batch.top_k),
                ("frequency_penalties",
                 input_batch.frequency_penalties_cpu_tensor,
                 input_batch.frequency_penalties),
                ("presence_penalties",
                 input_batch.presence_penalties_cpu_tensor,
                 input_batch.presence_penalties),
                ("repetition_penalties",
                 input_batch.repetition_penalties_cpu_tensor,
                 input_batch.repetition_penalties),
            ]

            for key, cpu_tensor, dev_tensor in optional_keys:
                val = params.get(key)
                if val is not None:
                    cpu_tensor.fill_(val)
                    dev_tensor.fill_(val)

        def populate_reqs(input_batch, base_config, batch_size):
            for i in range(batch_size):
                req_id = f"{base_config['name']}_req_{i}"
                input_batch._req_ids.append(req_id)
                input_batch.req_id_to_index[req_id] = i

                if base_config["all_greedy"]:
                    input_batch.greedy_reqs.add(req_id)
                elif base_config["all_random"]:
                    input_batch.random_reqs.add(req_id)

                for attr, req_set in [
                    ("top_p", input_batch.top_p_reqs),
                    ("top_k", input_batch.top_k_reqs),
                    ("frequency_penalties",
                     input_batch.frequency_penalties_reqs),
                    ("repetition_penalties",
                     input_batch.repetition_penalties_reqs),
                    ("presence_penalties",
                     input_batch.presence_penalties_reqs),
                ]:
                    if base_config.get(attr) is not None:
                        req_set.add(req_id)

        def clear_reqs(input_batch):
            input_batch._req_ids.clear()
            input_batch.req_id_to_index.clear()
            input_batch.greedy_reqs.clear()
            input_batch.random_reqs.clear()
            input_batch.top_p_reqs.clear()
            input_batch.top_k_reqs.clear()
            input_batch.frequency_penalties_reqs.clear()
            input_batch.repetition_penalties_reqs.clear()
            input_batch.presence_penalties_reqs.clear()

        def dummy_run_batches(base_config):
            for batch_size in range(1, self.input_batch.max_num_reqs + 1):
                input_batch = self.input_batch
                populate_reqs(input_batch, base_config, batch_size)

                metadata = input_batch._make_sampling_metadata()
                metadata.no_penalties = base_config["no_penalties"]
                metadata.all_greedy = base_config["all_greedy"]
                metadata.all_random = base_config["all_random"]

                if (not metadata.no_penalties
                        and metadata.prompt_token_ids is None):
                    metadata.prompt_token_ids = torch.zeros((batch_size, 1),
                                                            dtype=torch.long,
                                                            device="cpu")

                logger.info(
                    "Running dummy compile with batch_size=%d, vocab_size=%d",
                    batch_size, input_batch.vocab_size)
                logger.info("Sampling metadata: %s", metadata)

                with torch.inference_mode():
                    empty_logits = torch.empty(batch_size,
                                               input_batch.vocab_size,
                                               dtype=torch.float32)
                    _ = self.sampler(logits=empty_logits,
                                     sampling_metadata=metadata)

                clear_reqs(input_batch)

        for config in WARM_UP_CONFIGS:
            logger.info("Running dummy sampler config: %s", config["name"])

            set_sampling_tensors(
                self.input_batch,
                temperature=config["temperature"],
                top_p=config.get("top_p"),
                top_k=config.get("top_k"),
                frequency_penalties=config.get("frequency_penalties"),
                repetition_penalties=config.get("repetition_penalties"),
                presence_penalties=config.get("presence_penalties"),
            )

            dummy_run_batches(config)

    def set_active_loras(self, input_batch: InputBatch,
                         is_prefill: bool) -> None:
        num_reqs = self.input_batch.num_reqs
        req_lora_mapping_list = input_batch.request_lora_mapping[:
                                                                 num_reqs].tolist(
                                                                 )
        # Padding
        if not is_prefill and num_reqs < self.max_num_reqs:
            req_lora_mapping_list += [0] * (self.max_num_reqs - num_reqs)
        self.model.model.set_lora_int_ids(req_lora_mapping_list)

    def _pool(
        self,
        hidden_states: torch.Tensor,
        num_scheduled_tokens: int,
        num_scheduled_tokens_np: np.ndarray,
    ) -> ModelRunnerOutput:
        assert self.input_batch.num_reqs ==\
            len(self.input_batch.pooling_params), \
        "Either all or none of the requests in" \
        " a batch must be pooling request"

        hidden_states = hidden_states[:num_scheduled_tokens]
        pooling_metadata = self.input_batch.get_pooling_metadata()
        pooling_metadata.build_pooling_cursor(num_scheduled_tokens_np.tolist(),
                                              device=hidden_states.device)
        seq_lens = self.seq_lens[:self.input_batch.num_reqs]
        # Pooling models D2H & synchronize occurs in pooler.py:build_output
        raw_pooler_output = self.model.pooler(
            hidden_states=hidden_states, pooling_metadata=pooling_metadata)

        pooler_output: list[Optional[torch.Tensor]] = []
        for raw_output, seq_len, prompt_len in zip(
                raw_pooler_output, seq_lens, pooling_metadata.prompt_lens):

            output = raw_output.data if seq_len == prompt_len else None
            pooler_output.append(output)

        return ModelRunnerOutput(
            req_ids=self.input_batch.req_ids,
            req_id_to_index=self.input_batch.req_id_to_index,
            sampled_token_ids=[],
            logprobs=None,
            prompt_logprobs_dict={},
            pooler_output=pooler_output,
        )

    def _update_states_after_model_execute(
            self, output_token_ids: torch.Tensor) -> None:
        pass
        # This is used for MTP/EAGLE for hybrid models originally.
        # But it is not used in RBLN.

    def get_supported_pooling_tasks(self) -> list[PoolingTask]:
        model = self.get_model()
        if not is_pooling_model(model):
            return []

        supported_tasks = list(model.pooler.get_supported_tasks())

        if (self.scheduler_config.chunked_prefill_enabled
                and "encode" in supported_tasks):
            supported_tasks.remove("encode")

            logger.debug("Chunked prefill is not supported with "
                         "encode task which using ALL pooling. "
                         "Please turn off chunked prefill by "
                         "`--no-enable-chunked-prefill` before using it.")

        if "score" in supported_tasks:
            num_labels = getattr(self.model_config.hf_config, "num_labels", 0)
            if num_labels != 1:
                supported_tasks.remove("score")
                logger.debug("Score API is only enabled for num_labels == 1.")

        return supported_tasks

    def get_supported_generation_tasks(self) -> list[GenerationTask]:
        model = self.get_model()
        supported_tasks = list[GenerationTask]()

        if is_text_generation_model(model):
            supported_tasks.append("generate")

        if supports_transcription(model):
            if model.supports_transcription_only:
                return ["transcription"]
            supported_tasks.append("transcription")

        return supported_tasks

    def get_supported_tasks(self) -> tuple[SupportedTask, ...]:
        tasks = list[SupportedTask]()

        if self.model_config.runner_type == "generate":
            tasks.extend(self.get_supported_generation_tasks())
        if self.model_config.runner_type == "pooling":
            tasks.extend(self.get_supported_pooling_tasks())

        return tuple(tasks)

    def _bookkeeping_sync(
        self, scheduler_output: "SchedulerOutput",
        sampler_output: SamplerOutput, logits: Optional[torch.Tensor],
        hidden_states: torch.Tensor, num_scheduled_tokens: int
    ) -> tuple[
            dict[str, int],
            Optional[LogprobsLists],
            list[list[int]],
            dict[str, Optional[LogprobsTensors]],
            list[str],
            dict[str, int],
            list[int],
    ]:
        # FIXME we don't need sync
        # So almost prune the code here
        num_nans_in_logits = {}
        if envs.VLLM_COMPUTE_NANS_IN_LOGITS:
            num_nans_in_logits = self._get_nans_in_logits(logits)

        # TODO(woosuk): The following loop can be slow since it iterates over
        # the requests one by one. Optimize.
        discard_sampled_tokens_req_indices = []
        for i, req_id in enumerate(self.input_batch.req_ids):
            req_state = self.requests[req_id]
            seq_len = (req_state.num_computed_tokens +
                       scheduler_output.num_scheduled_tokens[req_id])
            if seq_len < req_state.num_tokens:
                # Ignore the sampled token for partial prefills.
                # Rewind the generator state as if the token was not sampled.
                # This relies on cuda-specific torch-internal impl details
                generator = self.input_batch.generators.get(i)
                if generator is not None:
                    generator.set_offset(generator.get_offset() - 4)
                # Record the index of the request that should not be sampled,
                # so that we could clear the sampled tokens before returning.
                discard_sampled_tokens_req_indices.append(i)

        # Copy some objects so they don't get modified after returning.
        # This is important when using async scheduling.
        req_ids_output_copy = self.input_batch.req_ids.copy()
        req_id_to_index_output_copy = \
            self.input_batch.req_id_to_index.copy()

        # NOTE: GPU -> CPU Sync happens here.
        # Move as many CPU operations as possible before this sync point.
        logprobs_tensors = sampler_output.logprobs_tensors
        logprobs_lists = logprobs_tensors.tolists() \
            if logprobs_tensors is not None else None

        # Compute prompt logprobs if needed.
        prompt_logprobs_dict = {}

        num_sampled_tokens = sampler_output.sampled_token_ids.shape[0]
        sampled_token_ids = sampler_output.sampled_token_ids
        invalid_req_indices = []

        # Get the valid generated tokens.
        max_gen_len = sampled_token_ids.shape[-1]
        if max_gen_len == 1:
            # No spec decode tokens.
            valid_sampled_token_ids = self._to_list(sampled_token_ids)
        else:
            # Includes spec decode tokens.
            valid_sampled_token_ids = self.rejection_sampler.parse_output(
                sampled_token_ids,
                self.input_batch.vocab_size,
            )
        # Mask out the sampled tokens that should not be sampled.
        for i in discard_sampled_tokens_req_indices:
            valid_sampled_token_ids[i].clear()

        # Cache the sampled tokens in the model runner, so that the scheduler
        # doesn't need to send them back.
        # NOTE(woosuk): As an exception, when using PP, the scheduler sends
        # the sampled tokens back, because there's no direct communication
        # between the first-stage worker and the last-stage worker.
        req_ids = self.input_batch.req_ids
        for req_idx in range(num_sampled_tokens):
            sampled_ids = valid_sampled_token_ids[req_idx]
            if not sampled_ids:
                continue

            start_idx = self.input_batch.num_tokens_no_spec[req_idx]
            end_idx = start_idx + len(sampled_ids)
            assert end_idx <= self.max_model_len, (
                "Sampled token IDs exceed the max model length. "
                f"Total number of tokens: {end_idx} > max_model_len: "
                f"{self.max_model_len}")

            self.input_batch.token_ids_cpu[req_idx,
                                           start_idx:end_idx] = sampled_ids
            self.input_batch.num_tokens_no_spec[req_idx] = end_idx
            self.input_batch.num_tokens[req_idx] = end_idx

            req_id = req_ids[req_idx]
            req_state = self.requests[req_id]
            req_state.output_token_ids.extend(sampled_ids)

        return (
            num_nans_in_logits,
            logprobs_lists,
            valid_sampled_token_ids,
            prompt_logprobs_dict,
            req_ids_output_copy,
            req_id_to_index_output_copy,
            invalid_req_indices,
        )

    def _to_list(self, sampled_token_ids: torch.Tensor) -> list[list[int]]:
        # This is a short term mitigation for issue mentioned in
        # https://github.com/vllm-project/vllm/issues/22754.
        # `tolist` would trigger a cuda wise stream sync, which
        # would block other copy ops from other cuda streams.
        # A cuda event sync would avoid such a situation. Since
        # this is in the critical path of every single model
        # forward loop, this has caused perf issue for a disagg
        # setup.
        pinned = self.sampled_token_ids_pinned_cpu[:sampled_token_ids.shape[0]]
        pinned.copy_(sampled_token_ids, non_blocking=True)
        # self.transfer_event.record()
        # self.transfer_event.synchronize()
        return pinned.tolist()<|MERGE_RESOLUTION|>--- conflicted
+++ resolved
@@ -11,14 +11,8 @@
 # WITHOUT WARRANTIES OR CONDITIONS OF ANY KIND, either express or implied.
 # See the License for the specific language governing permissions and
 # limitations under the License.
-<<<<<<< HEAD
-import logging
-from typing import Optional, Union
-=======
-
 import logging
 from typing import Optional, Union, cast
->>>>>>> e23b6981
 
 import numpy as np
 import torch
@@ -55,15 +49,10 @@
 from vllm_rbln.model_executor.model_loader.rbln_model_loader import (
     get_optimum_model)
 from vllm_rbln.model_executor.models.optimum import ModelInputForRBLN
-<<<<<<< HEAD
 from vllm_rbln.prefix_cache_manager.optimum_prefix_cache_manager import (
     RBLNPrefixKVCacheManager)
-from vllm_rbln.v1.sample.sampler import WARM_UP_CONFIGS
-from vllm_rbln.v1.sample.sampler import Sampler as RBLNSampler
 from vllm_rbln.v1.worker.multimodal import RBLNOptimumMultiModalKwargs
-=======
 from vllm_rbln.v1.sample import WARM_UP_CONFIGS, RBLNSampler
->>>>>>> e23b6981
 
 logger = init_logger(__name__)
 
@@ -167,17 +156,13 @@
             device=self.device,
             pin_memory=self.pin_memory,
             vocab_size=self.model_config.get_vocab_size(),
-<<<<<<< HEAD
             block_sizes=[cache_config.block_size],
-=======
-            block_sizes=[self.cache_config.block_size],
             is_spec_decode=False,  # No spec decode in optimum model runner
             logitsprocs=build_logitsprocs(
                 self.vllm_config, self.device, self.pin_memory,
                 self.is_pooling_model,
                 self.vllm_config.model_config.logits_processors),
             is_pooling_model=self.is_pooling_model,
->>>>>>> e23b6981
         )
 
         # Cache the device properties.
@@ -192,13 +177,7 @@
                                      self.max_num_tokens,
                                      dtype=torch.int32,
                                      device=self.device)
-<<<<<<< HEAD
-
-        # None in the first PP rank. The rest are set after load_model.
-        # TODO(eunji) It will be implemented for PP
-        self.intermediate_tensors: Optional[IntermediateTensors] = None
         self.enable_prefix_caching = cache_config.enable_prefix_caching
-=======
         self.seq_lens = np.zeros(self.max_num_reqs, dtype=np.int32)
 
         self.uniform_decode_query_len = 1
@@ -216,7 +195,6 @@
             dtype=torch.int64,
             device="cpu",
             pin_memory=self.pin_memory)
->>>>>>> e23b6981
 
     def load_model(self) -> None:
         with set_current_vllm_config(self.vllm_config, check_compile=False):
@@ -453,39 +431,9 @@
         if not scheduler_output or not self.is_multimodal_raw_input_only_model:
             return {}
 
-<<<<<<< HEAD
-        # Batch the multi-modal inputs.
-        # TODO support for prefix caching with multi-modal inputs
-        # Remove mm_inputs that are already cached.
-        mm_inputs = list[RBLNOptimumMultiModalKwargs]()
-        for req_id, encoder_input_ids in scheduled_encoder_inputs.items():
-            req_state = self.requests[req_id]
-            for mm_input_id in encoder_input_ids:
-                mm_inputs.append(req_state.mm_inputs[mm_input_id])
-
-        # Batch mm inputs as much as we can: if a request in the batch has
-        # multiple modalities or a different modality than the previous one,
-        # we process it separately to preserve item order.
-        # FIXME(ywang96): This is a hacky way to deal with multiple modalities
-        # in the same batch while still being able to benefit from batching
-        # multimodal inputs. The proper solution should be reordering the
-        # encoder outputs.
-        grouped_mm_inputs_list = group_mm_inputs_by_modality(mm_inputs)
-
-        assert len(grouped_mm_inputs_list) == 1
-
-        grouped_mm_inputs = grouped_mm_inputs_list[0]
-        batched_mm_inputs = RBLNOptimumMultiModalKwargs.batch(
-            grouped_mm_inputs)
-        batched_mm_inputs = RBLNOptimumMultiModalKwargs.as_kwargs(
-            batched_mm_inputs,
-            device=self.device,
-        )
-=======
         mm_kwargs = list[MultiModalKwargsItem]()
         for req in scheduler_output.scheduled_new_reqs:
             mm_kwargs.extend(req.mm_kwargs)
->>>>>>> e23b6981
 
         # Input all modalities at once
         mm_kwargs_combined: BatchedTensorInputs = {}
@@ -501,13 +449,8 @@
     def _prepare_prefill(
         self,
         scheduler_output: "SchedulerOutput",
-<<<<<<< HEAD
     ) -> tuple[torch.Tensor, torch.Tensor, Optional[torch.Tensor], list[int],
                list[int], Optional[RBLNOptimumMultiModalKwargs], list[str]]:
-=======
-    ) -> tuple[torch.Tensor, torch.Tensor, torch.Tensor,
-               Optional[MultiModalKwargs], list[str]]:
->>>>>>> e23b6981
         input_tokens: list[list[int]] = []
         input_positions: list[list[int]] = []
         running_request_ids = []
@@ -601,7 +544,7 @@
             0].get_cpu_tensor()
         num_blocks_per_req = self.input_batch.block_table.block_tables[
             0].num_blocks_per_row
-<<<<<<< HEAD
+
         if self.enable_prefix_caching:
             new_blocks_ids = {
                 req.req_id: req.new_block_ids[0]
@@ -611,13 +554,9 @@
                 req.req_id: req.num_computed_tokens
                 for req in scheduler_output.scheduled_cached_reqs
             }
-        for req_id in self.input_batch.req_ids:
-=======
-
+        
         req_ids = self.input_batch.req_ids
-
         for req_id in req_ids:
->>>>>>> e23b6981
             req_index = self.input_batch.req_id_to_index[req_id]
             input_position = int(
                 self.input_batch.num_computed_tokens_cpu[req_index])

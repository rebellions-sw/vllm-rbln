--- conflicted
+++ resolved
@@ -324,17 +324,10 @@
                         preempted_blocks = self.kv_cache_manager.get_block_ids(
                             preempted_req.request_id)[0]
                         self.kv_cache_manager.free(preempted_req)
-<<<<<<< HEAD
                         if not self.cache_config.enable_prefix_caching:
                             preempted_blocks = [
                                 block_idx - 1 for block_idx in preempted_blocks
                             ]
-=======
-                        preempted_blocks = [
-                            block_idx - 1 for block_idx in preempted_blocks
-                        ]
-                        self.kv_cache_manager.free(preempted_req)
->>>>>>> e23b6981
                         logger.warning(
                             "Request %s is preempted. Freed block(s): %s",
                             preempted_req.request_id, preempted_blocks)

# Copyright 2025 Rebellions Inc. All rights reserved.

# Licensed under the Apache License, Version 2.0 (the "License");
# you may not use this file except in compliance with the License.
# You may obtain a copy of the License at:

#     http://www.apache.org/licenses/LICENSE-2.0

# Unless required by applicable law or agreed to in writing, software
# distributed under the License is distributed on an "AS IS" BASIS,
# WITHOUT WARRANTIES OR CONDITIONS OF ANY KIND, either express or implied.
# See the License for the specific language governing permissions and
# limitations under the License.

import time
from collections import defaultdict
from dataclasses import dataclass, field
from typing import Optional

import torch
from vllm.config import VllmConfig
from vllm.multimodal import MULTIMODAL_REGISTRY, MultiModalRegistry
from vllm.v1.core.encoder_cache_manager import EncoderCacheManager
from vllm.v1.core.kv_cache_manager import KVCacheBlocks
from vllm.v1.core.sched.output import NewRequestData, SchedulerOutput
from vllm.v1.core.sched.request_queue import (SchedulingPolicy,
                                              create_request_queue)
from vllm.v1.core.sched.scheduler import Scheduler
from vllm.v1.engine import EngineCoreEventType
from vllm.v1.kv_cache_interface import KVCacheConfig
from vllm.v1.request import Request, RequestStatus
from vllm.v1.structured_output import StructuredOutputManager

from vllm_rbln.logger import init_logger
from vllm_rbln.v1.core.optimum_kv_cache_manager import RBLNKVCacheManager

logger = init_logger(__name__)


@dataclass
class RBLNSchedulerOutput(SchedulerOutput):
    """
    block_table_dict: dict[str, torch.Tensor]
        Mapping from request ID to outer block table tensor
        for both prefill and decode.
    cached_block_table: list[int]
        List of cached outer block table entries for prefill.
    cached_length: list[int]
        List of cached lengths for each outer block for prefill.
    """
    block_table_dict: dict[str, torch.Tensor] = None
    cached_block_table: list[int] = field(default_factory=list)
    cached_length: list[int] = field(default_factory=list)


class RBLNOptimumScheduler(Scheduler):

    def __init__(
        self,
        vllm_config: VllmConfig,
        kv_cache_config: KVCacheConfig,
        structured_output_manager: StructuredOutputManager,
        mm_registry: MultiModalRegistry = MULTIMODAL_REGISTRY,
        include_finished_set: bool = False,
        log_stats: bool = False,
    ) -> None:
        self.vllm_config = vllm_config
        self.scheduler_config = vllm_config.scheduler_config
        self.cache_config = vllm_config.cache_config
        self.lora_config = vllm_config.lora_config
        self.kv_cache_config = kv_cache_config
        self.kv_events_config = vllm_config.kv_events_config
        self.parallel_config = vllm_config.parallel_config
        self.log_stats = log_stats
        self.structured_output_manager = structured_output_manager
        self.is_encoder_decoder = vllm_config.model_config.is_encoder_decoder

        # include_finished_set controls whether a separate set of finished
        # request ids should be included in the EngineCoreOutputs returned
        # by update_from_outputs(). This is currently used in the multi-engine
        # case to track request lifetimes efficiently.
        self.finished_req_ids_dict: Optional[dict[int, set[str]]] = (
            defaultdict(set) if include_finished_set else None)

        # Scheduling constraints.
        self.max_num_running_reqs = self.scheduler_config.max_num_seqs
        self.max_num_scheduled_tokens = \
            self.scheduler_config.max_num_batched_tokens
        self.max_model_len = self.scheduler_config.max_model_len
        # KVConnector and KVEventPublisher is not used in RBLN.
        self.connector = None
        self.kv_event_publisher = None
        num_gpu_blocks = self.cache_config.num_gpu_blocks
        assert num_gpu_blocks is not None and num_gpu_blocks > 0

        self.block_size = self.cache_config.block_size

        # req_id -> Request
        self.requests: dict[str, Request] = {}
        # Scheduling policy
        if self.scheduler_config.policy == "priority":
            self.policy = SchedulingPolicy.PRIORITY
        elif self.scheduler_config.policy == "fcfs":
            self.policy = SchedulingPolicy.FCFS
        else:
            raise ValueError(
                f"Unknown scheduling policy: {self.scheduler_config.policy}")
        # Priority queues for requests.
        self.waiting = create_request_queue(self.policy)
        self.running: list[Request] = []

        # The request IDs that are finished in between the previous and the
        # current steps. This is used to notify the workers about the finished
        # requests so that they can free the cached states for those requests.
        # This is flushed at the end of each scheduling step.
        self.finished_req_ids: set[str] = set()

        # KV Connector: requests in process of async KV loading or recving
        self.finished_recving_kv_req_ids: set[str] = set()

        # NOTE We don't use encoder_cache_manager.
        self.encoder_cache_manager = EncoderCacheManager(cache_size=0)

        # Create the KV cache manager.
        if self.vllm_config.additional_config is not None \
            and "attn_block_size" in self.vllm_config.additional_config:
            attn_block_size = self.vllm_config.additional_config[
                "attn_block_size"]
        else:
            attn_block_size = None
        self.kv_cache_manager = RBLNKVCacheManager(
            kv_cache_config=kv_cache_config,
            max_model_len=self.max_model_len,
            enable_caching=self.cache_config.enable_prefix_caching,
            use_eagle=False,
            log_stats=self.log_stats,
            enable_kv_cache_events=False,
            dcp_world_size=1,
            attn_block_size=attn_block_size,
        )

        self.use_pp = False

    def schedule(self) -> RBLNSchedulerOutput:
        # NOTE(woosuk) on the scheduling algorithm:
        # There's no "decoding phase" nor "prefill phase" in the scheduler.
        # Each request just has the num_computed_tokens and
        # num_tokens_with_spec. num_tokens_with_spec =
        # len(prompt_token_ids) + len(output_token_ids) + len(spec_token_ids).
        # At each step, the scheduler tries to assign tokens to the requests
        # so that each request's num_computed_tokens can catch up its
        # num_tokens_with_spec. This is general enough to cover
        # chunked prefills, prefix caching, speculative decoding,
        # and the "jump decoding" optimization in the future.

        scheduled_new_reqs: list[Request] = []
        scheduled_resumed_reqs: list[Request] = []
        scheduled_running_reqs: list[Request] = []
        preempted_reqs: list[Request] = []

        # req_to_new_block_ids: dict[str, tuple[list[int], ...]] = {}
        req_to_new_blocks: dict[str, KVCacheBlocks] = {}
        num_scheduled_tokens: dict[str, int] = {}
        token_budget = self.max_num_scheduled_tokens
        scheduled_spec_decode_tokens = {}
        # For logging.
        scheduled_timestamp = time.monotonic()
        block_table_dict = {}
        cached_block_table = []
        cached_length = []

        # NOTE The scheduling process is changed like below.
        # (1) vllm-rbln distinguishes
        #   between requests in the prefill and decode phases.
        #   If a request is in the prefill phase,
        #   it is given priority and processed exclusively (only one at a time).
        # (2) For (1), vllm-rbln schedules the requests WAITING -> RUNNING.
        #   In the vLLM, requests are scheduled RUNNING -> WAITING.

        req_index = 0
        # It is always empty in decode phase.
        new_computed_blocks = KVCacheBlocks(blocks=([], ))
        # Record the LoRAs in scheduled_running_reqs
        # It is for checking the max_loras constraint.
        scheduled_loras: set[int] = set()
        if self.lora_config:
            scheduled_loras = set(
                req.lora_request.lora_int_id for req in scheduled_running_reqs
                if req.lora_request and req.lora_request.lora_int_id > 0)
            assert len(scheduled_loras) <= self.lora_config.max_loras

        # Use a temporary RequestQueue to collect requests that need to be
        # skipped and put back at the head of the waiting queue later
        skipped_waiting_requests = create_request_queue(self.policy)

        # First, schedule the WAITING requests.
        if not preempted_reqs:
            while self.waiting and token_budget > 0:
                if len(self.running) == self.max_num_running_reqs:
                    break

                request = self.waiting.peek_request()
                # NOTE(eunji): prefill request is allowed only one
                if req_index > 0:
                    break

                # Skip request if the structured output request is still waiting
                # for FSM compilation.
                if request.status == RequestStatus.WAITING_FOR_FSM:
                    structured_output_req = request.structured_output_request
                    if structured_output_req and structured_output_req.grammar:
                        request.status = RequestStatus.WAITING
                    else:
                        self.waiting.pop_request()
                        skipped_waiting_requests.prepend_request(request)
                        continue

                # Check that adding the request still respects the max_loras
                # constraint.
                if (self.lora_config and request.lora_request and
                    (len(scheduled_loras) == self.lora_config.max_loras and
                     request.lora_request.lora_int_id not in scheduled_loras)):
                    # Scheduling would exceed max_loras, skip.
                    self.waiting.pop_request()
                    skipped_waiting_requests.prepend_request(request)
                    continue

                assert request.num_computed_tokens == 0
                # Get locally-cached tokens.
                new_computed_blocks, num_new_local_computed_tokens = \
                    self.kv_cache_manager.get_computed_blocks(
                        request)

                # Number of tokens to be scheduled.
                # We use `request.num_tokens` instead of
                # `request.num_prompt_tokens` to consider the resumed
                # requests, which have output tokens.
                num_new_tokens = request.num_tokens

                num_new_tokens = min(num_new_tokens, token_budget)
                assert num_new_tokens > 0

                new_blocks = self.kv_cache_manager.allocate_slots(
                    request,
                    num_new_tokens,
                    num_new_local_computed_tokens,
                    new_computed_blocks,
                )

                if new_blocks is None:
                    # The request cannot be scheduled.
                    break

                # Get the cached blocks for prefix caching.
                # using new_computed_blocks, num_new_local_computed_tokens
                if self.cache_config.enable_prefix_caching:
                    (
                        cached_block_table,
                        cached_length,
                    ) = self.kv_cache_manager.get_prefix_cached_blocks(
                        request,
                        new_computed_blocks,
                        num_new_local_computed_tokens,
                    )

                    # Update the block table to the return output.
                    self.update_block_table_dict(request, block_table_dict)

                # Request was already popped from self.waiting
                # unless it was re-added above due to new_blocks being None.
                request = self.waiting.pop_request()

                req_index += 1
                self.running.append(request)
                if self.log_stats:
                    request.record_event(EngineCoreEventType.SCHEDULED,
                                         scheduled_timestamp)
                if request.status == RequestStatus.WAITING:
                    scheduled_new_reqs.append(request)
                elif request.status == RequestStatus.PREEMPTED:
                    scheduled_resumed_reqs.append(request)
                else:
                    raise RuntimeError(
                        f"Invalid request status: {request.status}")

                if self.lora_config and request.lora_request:
                    scheduled_loras.add(request.lora_request.lora_int_id)
                req_to_new_blocks[request.request_id] = (
                    self.kv_cache_manager.get_blocks(request.request_id))
                num_scheduled_tokens[request.request_id] = num_new_tokens
                token_budget -= num_new_tokens
                request.status = RequestStatus.RUNNING
                # NOTE Setting num_computed_tokens to the number of tokens hit
                # by prefix caching may cause incorrect computation
                # of new_blocks during the decode phase.
                request.num_computed_tokens = 0

        # Put back any skipped requests at the head of the waiting queue
        if skipped_waiting_requests:
            self.waiting.prepend_requests(skipped_waiting_requests)

        # Next, schedule the RUNNING requests.
        if req_index == 0:
            while req_index < len(self.running) and token_budget > 0:
                request = self.running[req_index]
                num_new_tokens = 1
                num_new_tokens = min(num_new_tokens, token_budget)

                # Make sure the input position
                # does not exceed the max model len.
                # This is necessary when using spec decoding.
                num_new_tokens = min(
                    num_new_tokens,
                    self.max_model_len - 1 - request.num_computed_tokens)

                if num_new_tokens == 0:
                    # The request cannot be scheduled
                    # because one of the following reasons:
                    # 1. No new tokens to schedule. This may happen when
                    #    (1) PP>1 and we have already scheduled
                    #    all prompt tokens but they are not finished yet.
                    #    (2) Async scheduling and the request has reached
                    #    to either its max_total_tokens or max_model_len.
                    # 2. The encoder budget is exhausted.
                    # 3. The encoder cache is exhausted.
                    # NOTE(woosuk): Here, by doing `continue`
                    # instead of `break`,
                    # we do not strictly follow the FCFS scheduling policy and
                    # allow the lower-priority requests to be scheduled.
                    req_index += 1
                    continue
                while True:
                    new_blocks = self.kv_cache_manager.allocate_slots(
                        request, num_new_tokens)
                    if new_blocks is None:
                        # The request cannot be scheduled.
                        # Preempt the lowest-priority request.
                        if self.policy == SchedulingPolicy.PRIORITY:
                            preempted_req = max(
                                self.running,
                                key=lambda r: (r.priority, r.arrival_time),
                            )
                            self.running.remove(preempted_req)
                            if preempted_req in scheduled_running_reqs:
                                scheduled_running_reqs.remove(preempted_req)
                        else:
                            preempted_req = self.running.pop()

                        preempted_blocks = self.kv_cache_manager.get_block_ids(
                            preempted_req.request_id)[0]
                        self.kv_cache_manager.free(preempted_req,
                                                   preemption=True)
                        if not self.cache_config.enable_prefix_caching:
                            preempted_blocks = [
                                block_idx - 1 for block_idx in preempted_blocks
                            ]
                        logger.warning(
                            "Request %s is preempted. Freed block(s): %s",
                            preempted_req.request_id, preempted_blocks)
                        preempted_req.status = RequestStatus.PREEMPTED
                        preempted_req.num_computed_tokens = 0
                        if self.log_stats:
                            preempted_req.record_event(
                                EngineCoreEventType.PREEMPTED,
                                scheduled_timestamp)

                        self.waiting.prepend_request(preempted_req)
                        preempted_reqs.append(preempted_req)
                        if preempted_req == request:
                            # No more request to preempt.
                            can_schedule = False
                            break
                    else:
                        # The request can be scheduled.
                        can_schedule = True
                        break
                if not can_schedule:
                    break
                assert new_blocks is not None
                if self.cache_config.enable_prefix_caching:
                    self.update_block_table_dict(request, block_table_dict)
                # Schedule the request.
                scheduled_running_reqs.append(request)
                req_to_new_blocks[request.request_id] = new_blocks
                num_scheduled_tokens[request.request_id] = num_new_tokens
                token_budget -= num_new_tokens
                req_index += 1

        # [skip] speculative decoding, encoder-related tasks

        # Check if the scheduling constraints are satisfied.
        total_num_scheduled_tokens = sum(num_scheduled_tokens.values())
        assert total_num_scheduled_tokens <= self.max_num_scheduled_tokens
        assert token_budget >= 0
        assert len(self.running) <= self.max_num_running_reqs
        # Since some requests in the RUNNING queue may not be scheduled in
        # this step, the total number of scheduled requests can be smaller than
        # len(self.running).
        assert (len(scheduled_new_reqs) + len(scheduled_resumed_reqs) +
                len(scheduled_running_reqs) <= len(self.running))

        # Get the longest common prefix among all requests in the running queue.
        # This can be potentially used for cascade attention.
        num_common_prefix_blocks = [0] * len(
            self.kv_cache_config.kv_cache_groups)
        if self.running:
            any_request = self.running[0]
            num_common_prefix_blocks = (
                self.kv_cache_manager.get_num_common_prefix_blocks(
                    any_request, len(self.running)))

        # Construct the scheduler output.
        new_reqs_data = [
            NewRequestData.from_request(
                req, req_to_new_blocks[req.request_id].get_block_ids())
            for req in scheduled_new_reqs
        ]

        cached_reqs_data = self._make_cached_request_data(
            scheduled_running_reqs,
            scheduled_resumed_reqs,
            num_scheduled_tokens,
            scheduled_spec_decode_tokens,
            req_to_new_blocks,
        )
        structured_output_request_ids, grammar_bitmask = (
            self.get_grammar_bitmask(
                scheduled_new_reqs + scheduled_running_reqs,
                scheduled_spec_decode_tokens))

        scheduler_output = RBLNSchedulerOutput(
            scheduled_new_reqs=new_reqs_data,
            scheduled_cached_reqs=cached_reqs_data,
            num_scheduled_tokens=num_scheduled_tokens,
            total_num_scheduled_tokens=total_num_scheduled_tokens,
            scheduled_spec_decode_tokens=scheduled_spec_decode_tokens,
            scheduled_encoder_inputs=None,
            num_common_prefix_blocks=num_common_prefix_blocks,
            # finished_req_ids is an existing state in the scheduler,
            # instead of being newly scheduled in this step.
            # It contains the request IDs that are finished in between
            # the previous and the current steps.
            finished_req_ids=self.finished_req_ids,
            free_encoder_mm_hashes=[],
<<<<<<< HEAD
            structured_output_request_ids={},
            grammar_bitmask=None,
            block_table_dict=block_table_dict,
            cached_block_table=cached_block_table,
            cached_length=cached_length,
=======
            structured_output_request_ids=structured_output_request_ids,
            grammar_bitmask=grammar_bitmask,
            new_computed_blocks=new_computed_blocks.get_block_ids()[0],
            preempted_req_ids=[req.request_id for req in preempted_reqs],
>>>>>>> 141ffe6b
        )

        self._update_after_schedule(scheduler_output)
        return scheduler_output

    def update_block_table_dict(
            self, request: Request,
            block_table_dict: dict[str, torch.Tensor]) -> None:
        request_id = request.request_id
        block_table = self.kv_cache_manager.get_block_table(request_id)
        block_table_dict[request_id] = block_table<|MERGE_RESOLUTION|>--- conflicted
+++ resolved
@@ -442,18 +442,11 @@
             # the previous and the current steps.
             finished_req_ids=self.finished_req_ids,
             free_encoder_mm_hashes=[],
-<<<<<<< HEAD
-            structured_output_request_ids={},
-            grammar_bitmask=None,
+            structured_output_request_ids=structured_output_request_ids,
+            grammar_bitmask=grammar_bitmask,
             block_table_dict=block_table_dict,
             cached_block_table=cached_block_table,
             cached_length=cached_length,
-=======
-            structured_output_request_ids=structured_output_request_ids,
-            grammar_bitmask=grammar_bitmask,
-            new_computed_blocks=new_computed_blocks.get_block_ids()[0],
-            preempted_req_ids=[req.request_id for req in preempted_reqs],
->>>>>>> 141ffe6b
         )
 
         self._update_after_schedule(scheduler_output)

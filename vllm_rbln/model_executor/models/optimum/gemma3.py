--- conflicted
+++ resolved
@@ -16,12 +16,8 @@
 
 from transformers import AutoTokenizer
 import torch
-<<<<<<< HEAD
 from vllm.config import VllmConfig
-=======
 import vllm.envs as env
-from vllm.config import ModelConfig, SchedulerConfig
->>>>>>> f7666da1
 from vllm.logger import init_logger
 from vllm.model_executor.models.gemma3_mm import (Gemma3DummyInputsBuilder,
                                                   Gemma3ImageInputs,
@@ -357,11 +353,7 @@
             raise ValueError("Incorrect type of pixel values. "
                              f"Got type: {type(pixel_values)}")
 
-<<<<<<< HEAD
-        if is_v1:
-=======
         if env.VLLM_USE_V1:
->>>>>>> f7666da1
             pixel_values = pixel_values.squeeze(1)
         else:
             pixel_values = pixel_values.squeeze(0)

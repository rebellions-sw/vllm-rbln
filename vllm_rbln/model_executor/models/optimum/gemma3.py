# Copyright 2025 Rebellions Inc. All rights reserved.

# Licensed under the Apache License, Version 2.0 (the "License");
# you may not use this file except in compliance with the License.
# You may obtain a copy of the License at:

#     http://www.apache.org/licenses/LICENSE-2.0

# Unless required by applicable law or agreed to in writing, software
# distributed under the License is distributed on an "AS IS" BASIS,
# WITHOUT WARRANTIES OR CONDITIONS OF ANY KIND, either express or implied.
# See the License for the specific language governing permissions and
# limitations under the License.
from dataclasses import dataclass
from typing import Any, Dict, List, Optional, Tuple, cast

import torch
from vllm.config import VllmConfig
from vllm.logger import init_logger
from vllm.model_executor.models.gemma3_mm import (Gemma3ImageInputs,
                                                  Gemma3ImagePixelInputs,
                                                  Gemma3ProcessingInfo,
                                                  Gemma3DummyInputsBuilder)
from vllm.multimodal import MULTIMODAL_REGISTRY

from .base import ModelInputForRBLN, version_error
from .model_base import (RBLNOptimumDecoderMixin, RBLNOptimumDictTableMixin,
                         RBLNOptimumModelBase)

from ....models.gemma3_mm import RBLNGemma3MultiModalProcessor, Gemma3MultiModalProcessor

logger = init_logger(__name__)

# class RBLNGemma3MultiModalProcessor(Gemma3MultiModalProcessor):

#     def apply(
#         self,
#         prompt: Union[str, list[int]],
#         mm_data: MultiModalDataDict,
#         hf_processor_mm_kwargs: Mapping[str, object],
#         tokenization_kwargs: Optional[Mapping[str, object]] = None,
#         return_mm_hashes: bool = False,
#     ) -> MultiModalInputs:
#         """
#         Process multi-modal inputs to be used in vLLM.

#         The main steps are:

#         1. Apply HF Processor on prompt text and multi-modal data together,
#            outputting token IDs and processed tensors.
#         2. Find and update sequences in the token IDs with placeholder tokens.
#            The number of placeholder tokens equals the feature size of the
#            multi-modal data outputted by the multi-modal encoder.
#         3. Extract information about the placeholder tokens from the
#            processed token IDs.
#         """
#         print("apply!!!! ")
#         from fpdb import ForkedPdb; ForkedPdb().set_trace()
#         mm_items = self._to_mm_items(mm_data)

#         if tokenization_kwargs is None:
#             tokenization_kwargs = {}

#         (
#             prompt_ids,
#             mm_kwargs,
#             mm_hashes,
#             is_update_applied,
#         ) = self._cached_apply_hf_processor(
#             prompt,
#             mm_items,
#             hf_processor_mm_kwargs,
#             tokenization_kwargs=tokenization_kwargs,
#             return_mm_hashes=return_mm_hashes,
#         )

#         # Padding.
#         from fpdb import ForkedPdb; ForkedPdb().set_trace()

#         # NOTE: tokenization_kwargs are not required to init processor
#         prompt_ids, prompt, mm_placeholders = self._maybe_apply_prompt_updates(
#             mm_items=mm_items,
#             hf_processor_mm_kwargs=hf_processor_mm_kwargs,
#             prompt_ids=prompt_ids,
#             mm_kwargs=mm_kwargs,
#             is_update_applied=is_update_applied,
#         )

#         mm_placeholder_ranges = {
#             modality: [item.to_range() for item in placeholders]
#             for modality, placeholders in mm_placeholders.items()
#         }

#         return MultiModalInputs(
#             type="multimodal",
#             prompt=prompt,
#             prompt_token_ids=prompt_ids,
#             mm_kwargs=mm_kwargs,
#             mm_hashes=mm_hashes,
#             mm_placeholders=mm_placeholder_ranges,
#         )


@dataclass
class SlidingWindowEntry:
    local_table_id: int
    padded_cache_length: int
    attention_mask: torch.Tensor

<<<<<<< HEAD
# @MULTIMODAL_REGISTRY.register_processor(Gemma3MultiModalProcessor,
#                                         info=Gemma3ProcessingInfo,
#                                         dummy_inputs=Gemma3DummyInputsBuilder)
=======

@MULTIMODAL_REGISTRY.register_processor(RBLNGemma3MultiModalProcessor,
                                        info=Gemma3ProcessingInfo,
                                        dummy_inputs=Gemma3DummyInputsBuilder)
>>>>>>> 21a0b9a2
class RBLNOptimumGemma3ForConditionalGeneration(RBLNOptimumModelBase,
                                                RBLNOptimumDecoderMixin,
                                                RBLNOptimumDictTableMixin,
                                                VllmModelForTextGeneration,
                                                SupportsMultiModal):

    def __init__(
        self,
        vllm_config: VllmConfig,
    ) -> None:
        super().__init__(vllm_config=vllm_config)
        self.setup_decoder_mixin(
            attn_impl=self.attn_impl,
            padding_value=self.padding_value,
            vocab_size=self.model_config.get_vocab_size,
            use_multiple_decoder=getattr(self.model.rbln_config.language_model,
                                         "use_multiple_decoder", False),
            default_batch_size=self.scheduler_config.max_num_seqs,
            decoder_batch_sizes=self.model.rbln_config.language_model.
            decoder_batch_sizes,
        )

        self.sliding_window_table: Dict[str, SlidingWindowEntry] = {}

    def pad_local_table_items(
        self,
        sliding_window_table_ids: List[int],
        attention_masks: List[torch.Tensor],
        position_ids: torch.Tensor,
        padded_cache_lengths: List[int],
        request_nums: int,
        padded_batch_size: int,
    ) -> tuple[torch.Tensor, torch.Tensor, torch.Tensor]:
        # Validate input
        if request_nums > 0 and not attention_masks:
            raise ValueError(
                "attention_masks cannot be empty when request_nums > 0.")

        position_id_dtype = position_ids.dtype
        seq_len = attention_masks[0].shape[1] if attention_masks else 0

        # Determine padding value for local_block_table_id
        used_ids = set(sliding_window_table_ids)
        pad_value = next(
            (i for i in range(self.decoder_batch_size) if i not in used_ids),
            0)

        local_block_table_id = torch.full(
            (padded_batch_size, 1),
            pad_value,
            dtype=torch.int16,
        )
        local_block_table_id[:request_nums] = torch.tensor(
            sliding_window_table_ids, dtype=torch.int16).unsqueeze(1)

        padded_cache_lengths_tensor = torch.zeros(padded_batch_size,
                                                  1,
                                                  dtype=position_id_dtype)
        padded_cache_lengths_tensor[:request_nums] = torch.tensor(
            padded_cache_lengths, dtype=position_id_dtype).unsqueeze(1)

        attention_mask_dtype = attention_masks[
            0].dtype if attention_masks else torch.bool
        attention_mask = torch.zeros(padded_batch_size,
                                     seq_len,
                                     dtype=attention_mask_dtype)
        if attention_masks:
            attention_mask[:request_nums] = torch.cat(attention_masks)

        # cache_positions - the index including padding between text and image
        # padded_cache_lengths_tensor - the size of padding
        # position_ids - the index of the token to be decoded in the sequence.
        cache_positions = torch.zeros(padded_batch_size,
                                      1,
                                      dtype=position_id_dtype)
        cache_positions[:request_nums] = (
            position_ids[:request_nums] )
        
        position_ids = position_ids - padded_cache_lengths_tensor

        return local_block_table_id, attention_mask, cache_positions, position_ids

    def select_local_block_table_value(
        self,
        is_prompt: bool,
        input_ids: torch.Tensor,
        running_requests_ids: list[str],
        finished_requests_ids: list[str],
    ) -> Tuple[list[int], list[int], list[torch.Tensor]]:

        get_extra_values_fn = None
        attention_mask = None

        if is_prompt:
            attention_mask = torch.ones_like(input_ids).squeeze(0)
            attention_mask = (input_ids != 262143).to(torch.int64).squeeze(0)
        else:
            get_extra_values_fn = lambda entry: (
                entry.padded_cache_length,
                entry.attention_mask,
            )

        result = self.get_table_mapping_values(
            self.sliding_window_table,
            self.decoder_batch_size,
            is_prompt,
            finished_requests_ids,
            running_requests_ids,
            get_entry_fn=lambda entry: entry.local_table_id,
            get_extra_values_fn=get_extra_values_fn,
        )

        if is_prompt:
            result = cast(list[int], result)
            table_ids = result
            return table_ids, [], [attention_mask]
        else:
            result = cast(Tuple[list[int], list[int], list[torch.Tensor]],
                          result)
            table_ids, padded_cache_lengths, attention_masks = result
            return table_ids, padded_cache_lengths, attention_masks

    def get_pixel_values(self, model_input: ModelInputForRBLN):
        image_input = None
        is_v1 = True

        # V1
        if model_input.sampling_metadata is not None:
            is_v1 = False

        if model_input.multi_modal_kwargs:
            image_input = self._parse_and_validate_image_input(
                is_v1, **model_input.multi_modal_kwargs)
            if image_input is not None:
                assert image_input["type"] == "pixel_values"
                pixel_values = image_input["pixel_values"]

        else:
            pixel_values = None

        return pixel_values

    def forward(self, model_input: ModelInputForRBLN,
                **kwargs) -> torch.Tensor:
        input_ids = model_input.input_tokens
        position_ids = model_input.input_positions
        block_tables = model_input.block_tables        

        # V1
        if model_input.sampling_metadata is None:
            is_prompt = model_input.is_prompt
        # V0
        else:
            is_prompt = model_input.sampling_metadata.num_prompts > 0

        finished_requests_ids = model_input.finished_requests_ids
        running_requests_ids = model_input.running_requests_ids
        request_nums = input_ids.shape[0]

        # In prefill phase, the length of list must be 1
        sliding_window_table_ids, padded_cache_lengths, attention_masks = \
            self.select_local_block_table_value(
                is_prompt,
                input_ids,
                running_requests_ids,
                finished_requests_ids,
            )

        kwargs = self.preprocess_for_decoder(
            is_prompt,
            block_tables,
            input_ids,
            position_ids,
        )

        # [prefill] the length of the padded cache is calculated
        # during the forward pass and stored in self.sliding_window_table.
        # [decode] `cache_position` and `position_ids` are distinguished
        # due to the padding space reserved for the sliding window.
        if is_prompt:
            cache_position = kwargs.pop("cache_position")
        else:
            position_ids = kwargs.pop("cache_position")
        input_ids = kwargs.pop("input_ids")
        block_tables = kwargs.pop("block_tables")

        if is_prompt:
            inputs_embeds = None
            prefill_batch_idx = sliding_window_table_ids[0]
            local_block_table_id = torch.tensor([prefill_batch_idx],
                                                dtype=torch.int16)
            # token_type_ids model_input != token_type_ids of gemma3
            # https://github.com/huggingface/transformers/blob/d0c9c66d1c09df3cd70bf036e813d88337b20d4c/src/transformers/models/gemma3/processing_gemma3.py#L143
            token_type_ids = torch.zeros_like(input_ids)
            token_type_ids[input_ids ==
                           self.model.config.image_token_index] = 1

            pixel_values = self.get_pixel_values(model_input)
            inputs_embeds = self.model._preprocess_prefill(
                input_ids, inputs_embeds, pixel_values)
            if self.model.language_model.prefill_decoder is None:
                raise version_error
            attention_mask = attention_masks[0]
            output = self.model.language_model.prefill_decoder(
                inputs_embeds=inputs_embeds,
                cache_position=cache_position,
                attention_mask=attention_mask,
                local_block_tables=local_block_table_id,
                block_tables=block_tables,
                token_type_ids=token_type_ids,
            )
            logits = output.logits
            updated_attention_mask = output.attention_mask
            updated_padded_cache_length = output.padded_cache_lengths

            assert len(running_requests_ids) == 1
            self.sliding_window_table[
                running_requests_ids[0]] = SlidingWindowEntry(
                    sliding_window_table_ids[0], updated_padded_cache_length,
                    updated_attention_mask)
        else:
            if self.model.language_model.decoders is None:
                raise ValueError("Decoders is None")
            padded_batch_size = kwargs.pop("padded_batch_size",
                                           self.decoder_batch_size)
            self.model.language_model.decoder = \
                self.model.language_model.decoders[padded_batch_size]
            local_block_table_id, attention_mask, cache_position, position_ids \
                    = self.pad_local_table_items(sliding_window_table_ids,
                                                 attention_masks,
                                                 position_ids,
                                                 padded_cache_lengths,
                                                 request_nums,
                                                 padded_batch_size)

            rows = torch.arange(attention_mask.size(0))
            cols = cache_position.squeeze(1)

            attention_mask[rows, cols] = 1

            logits = self.model.language_model.decoder(
                input_ids=input_ids,
                cache_position=cache_position,
                block_tables=block_tables,
                local_block_tables=local_block_table_id,
                attention_mask=attention_mask,
                position_ids=position_ids,
            ).logits

            # Update attention mask of newly generated token
            for idx, request_id in enumerate(running_requests_ids):
                self.sliding_window_table[
                    request_id].attention_mask = attention_mask[idx:idx + 1]

        if not is_prompt:
            logits = logits[:request_nums]
        return logits

    def _parse_and_validate_image_input(
            self, is_v1: bool, **kwargs: Any) -> Optional[Gemma3ImageInputs]:
        pixel_values: torch.Tensor = kwargs.get("pixel_values")
        num_crops: torch.Tensor = kwargs.get("num_crops")
        embed_is_patch = kwargs.get("embed_is_patch")
        num_embeds = kwargs.get("num_embeds")

        if pixel_values is None:
            return None

        if not isinstance(pixel_values, (torch.Tensor, list)):
            raise ValueError("Incorrect type of pixel values. "
                             f"Got type: {type(pixel_values)}")

        if is_v1:
            pixel_values = pixel_values.squeeze(1)
        else:
            pixel_values = pixel_values.squeeze(0)

        return Gemma3ImagePixelInputs(
            type="pixel_values",
            pixel_values=self._validate_pixel_values(pixel_values),
            num_patches=num_crops + 1,
            embed_is_patch=embed_is_patch,
            num_embeds=num_embeds,
        )

    def _validate_pixel_values(self, data: torch.Tensor) -> torch.Tensor:
        h = w = self.model.config.vision_config.image_size
        expected_dims = (3, h, w)

        def _validate_shape(d: torch.Tensor):
            actual_dims = tuple(d.shape)

            if actual_dims != expected_dims:
                expected_expr = str(expected_dims)
                raise ValueError(
                    "The expected shape of pixel values per image per batch "
                    f" per patch is {expected_expr}. "
                    f"You supplied {tuple(d.shape)}.")

        for d in data:
            _validate_shape(d)

        return data

    def clear_dict_table(self):
        self.sliding_window_table.clear()<|MERGE_RESOLUTION|>--- conflicted
+++ resolved
@@ -107,16 +107,10 @@
     padded_cache_length: int
     attention_mask: torch.Tensor
 
-<<<<<<< HEAD
-# @MULTIMODAL_REGISTRY.register_processor(Gemma3MultiModalProcessor,
-#                                         info=Gemma3ProcessingInfo,
-#                                         dummy_inputs=Gemma3DummyInputsBuilder)
-=======
 
 @MULTIMODAL_REGISTRY.register_processor(RBLNGemma3MultiModalProcessor,
                                         info=Gemma3ProcessingInfo,
                                         dummy_inputs=Gemma3DummyInputsBuilder)
->>>>>>> 21a0b9a2
 class RBLNOptimumGemma3ForConditionalGeneration(RBLNOptimumModelBase,
                                                 RBLNOptimumDecoderMixin,
                                                 RBLNOptimumDictTableMixin,

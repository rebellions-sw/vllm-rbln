# Copyright 2025 Rebellions Inc. All rights reserved.

# Licensed under the Apache License, Version 2.0 (the "License");
# you may not use this file except in compliance with the License.
# You may obtain a copy of the License at:

#     http://www.apache.org/licenses/LICENSE-2.0

# Unless required by applicable law or agreed to in writing, software
# distributed under the License is distributed on an "AS IS" BASIS,
# WITHOUT WARRANTIES OR CONDITIONS OF ANY KIND, either express or implied.
# See the License for the specific language governing permissions and
# limitations under the License.

import dataclasses
import math
import weakref
from collections import defaultdict
from dataclasses import dataclass
from typing import (TYPE_CHECKING, Any, Dict, List, Optional, Tuple, Type,
                    TypeVar, Union, cast)

import torch
from torch import nn
from vllm.attention import AttentionMetadata, get_attn_backend
from vllm.config import VllmConfig
from vllm.distributed import get_pp_group
from vllm.forward_context import set_forward_context
from vllm.model_executor import SamplingMetadata
from vllm.model_executor.layers.sampler import SamplerOutput, get_sampler
from vllm.model_executor.model_loader import get_model
from vllm.multimodal import MultiModalKwargs, MultiModalPlaceholderMap
from vllm.sequence import IntermediateTensors, SequenceGroupMetadata
from vllm.utils import make_tensor_with_pad
from vllm.worker.model_runner_base import (
    ModelRunnerBase, ModelRunnerInputBase, ModelRunnerInputBuilderBase,
    _add_attn_metadata_broadcastable_dict,
    _add_sampling_metadata_broadcastable_dict,
    _init_attn_metadata_from_tensor_dict,
    _init_sampling_metadata_from_tensor_dict)

if TYPE_CHECKING:
    from vllm.attention.backends.abstract import AttentionBackend

import vllm_rbln.rbln_envs as envs
from vllm_rbln.logger import init_logger

logger = init_logger(__name__)

TModelInputForRebel = TypeVar("TModelInputForRebel",
                              bound="ModelInputForRebel")
_PAD_SLOT_ID = -1


@dataclass(frozen=True)
class ModelInputForRebel(ModelRunnerInputBase):
    """
    Base class contains metadata needed for the base model forward pass on Rebel
    """

    input_tokens: Optional[torch.Tensor] = None
    input_positions: Optional[torch.Tensor] = None
    token_type_ids: Optional[torch.Tensor] = None
    attn_metadata: Optional["AttentionMetadata"] = None
    virtual_engine: Optional[int] = None
    seq_lens: Optional[List[int]] = None
    query_lens: Optional[List[int]] = None

    def as_broadcastable_tensor_dict(
            self) -> Dict[str, Union[int, torch.Tensor]]:
        tensor_dict = {
            "input_tokens": self.input_tokens,
            "input_positions": self.input_positions,
            "token_type_ids": self.token_type_ids,
        }
        _add_attn_metadata_broadcastable_dict(tensor_dict, self.attn_metadata)

        return tensor_dict

    @classmethod
    def from_broadcasted_tensor_dict(
        cls: Type[TModelInputForRebel],
        tensor_dict: Dict[str, Any],
        attn_backend: Optional["AttentionBackend"] = None
    ) -> TModelInputForRebel:
        if attn_backend is not None:
            tensor_dict = _init_attn_metadata_from_tensor_dict(
                attn_backend, tensor_dict)
        return cls(**tensor_dict)


@dataclass(frozen=True)
class ModelInputForRebelWithSamplingMetadata(ModelInputForRebel):
    """
    Used by the ModelRunner.
    """

    sampling_metadata: Optional["SamplingMetadata"] = None
    is_prompt: Optional[bool] = None

    def as_broadcastable_tensor_dict(self) -> Dict[str, Any]:
        tensor_dict = {
            "input_tokens": self.input_tokens,
            "input_positions": self.input_positions,
            "token_type_ids": self.token_type_ids,
        }
        _add_attn_metadata_broadcastable_dict(tensor_dict, self.attn_metadata)
        _add_sampling_metadata_broadcastable_dict(tensor_dict,
                                                  self.sampling_metadata)
        return tensor_dict

    @classmethod
    def from_broadcasted_tensor_dict(
        cls,
        tensor_dict: Dict[str, Any],
        attn_backend: Optional["AttentionBackend"] = None,
    ) -> "ModelInputForRebelWithSamplingMetadata":
        tensor_dict = _init_sampling_metadata_from_tensor_dict(tensor_dict)
        if attn_backend is not None:
            tensor_dict = _init_attn_metadata_from_tensor_dict(
                attn_backend, tensor_dict)
        return cls(**tensor_dict)


class ModelInputForRebelBuilder(ModelRunnerInputBuilderBase[ModelInputForRebel]
                                ):

    class ModelInputData:

        def __init__(self, use_mrope: bool):
            self.use_mrope = use_mrope
            self.input_tokens: List[List[int]] = []
            self.input_positions: List[List[int]] = []
            self.token_type_ids: Optional[List[List[int]]] = []
            self.seq_lens: List[int] = []
            self.query_lens: List[int] = []
            self.prefill_block_tables: List[List[int]] = []
            self.decode_block_tables: List[List[int]] = []
            self.max_decode_seq_len: int = 0
            self.num_prefills: int = 0
            self.num_prefill_tokens: int = 0
            self.num_decode_tokens: int = 0
            # RBLN slot mapping modification
            # RBLN slot mapping is table between token ids
            # and [block_number, block_offset]
            self.slot_mapping: List[int] = []
            self.multi_modal_inputs_list: List[MultiModalKwargs] = []
            self.multi_modal_placeholder_maps: Dict[
                str, MultiModalPlaceholderMap] = defaultdict(
                    MultiModalPlaceholderMap)
            self.input_mrope_positions: List[List[int]] = [[]
                                                           for _ in range(3)]

    def __init__(self,
                 runner: "RBLNModelRunner",
                 finished_requests_ids: Optional[List[str]] = None) -> None:
        super().__init__()
        self.runner = runner
        self.max_num_seqs = runner.scheduler_config.max_num_seqs
        self.chunked_prefill = (runner.scheduler_config.chunked_prefill_enabled
                                or runner.cache_config.enable_prefix_caching)
        self.chunked_prefill_size = (
            runner.scheduler_config.max_num_batched_tokens)
        self.model_input_cls = self.runner._model_input_cls
        self.attn_backend = self.runner.attn_backend
        self.sliding_window = self.runner.sliding_window
        self.block_size = self.runner.cache_config.block_size
        self.device = self.runner.device
        self.max_model_len = self.runner.scheduler_config.max_model_len
        self.num_partition = self.max_model_len // self.block_size

        if self.runner.attn_backend is not None:
            # spec decode (e.g. Medusa) does not have atten backend
            attn_backend = self.runner.attn_backend
            self.attn_metadata_builder = attn_backend.get_builder_cls()(self)

    def prepare(self,
                finished_requests_ids: Optional[List[str]] = None) -> None:
        self.seq_group_metadata_list: List[SequenceGroupMetadata] = []
        self.input_data = ModelInputForRebelBuilder.ModelInputData(
            self.runner.model_config.uses_mrope)
        self.attn_metadata_builder.prepare()

    def add_seq_group(self, seq_group_metadata: SequenceGroupMetadata):
        self.seq_group_metadata_list.append(seq_group_metadata)

    def set_seq_group_list(
            self, seq_group_metadata_list: List[SequenceGroupMetadata]):
        self.seq_group_metadata_list = seq_group_metadata_list

    def _prepare_prompt(
        self,
        data: ModelInputData,
        seq_group_metadata_list: List[SequenceGroupMetadata],
        virtual_engine: int = 0,
    ) -> Tuple[torch.Tensor, torch.Tensor, torch.Tensor]:
        assert len(seq_group_metadata_list) > 0
        list_input_block_ids: List[List[int]] = []

        block_size = self.runner.block_size
        num_blocks = self.runner.cache_config.num_gpu_blocks
        num_blocks_per_ve = num_blocks // \
            self.runner.parallel_config.pipeline_parallel_size
        ve_offset = num_blocks_per_ve * virtual_engine
        assert (
            len(seq_group_metadata_list) == 1), f"seq_group_metadata_list: \
            len({len(seq_group_metadata_list)}) - {seq_group_metadata_list}"

        for seq_group_metadata in seq_group_metadata_list:
            assert seq_group_metadata.is_prompt
            seq_ids = list(seq_group_metadata.seq_data.keys())
            assert len(seq_ids) == 1
            seq_id = seq_ids[0]

            seq_data = seq_group_metadata.seq_data[seq_id]

            token_chunk_size = seq_group_metadata.token_chunk_size
            computed_len = seq_data.get_num_computed_tokens()
            seq_len = min(seq_data.get_len(), computed_len + token_chunk_size)
            tokens = seq_data.get_token_ids()[computed_len:seq_len]

            assert seq_group_metadata.block_tables is not None
            block_table = seq_group_metadata.block_tables[seq_id]
            block_table = list(map(lambda v: v + ve_offset, block_table))
            assert len(block_table) == math.ceil(seq_data.get_len() /
                                                 block_size)
            list_input_block_ids.append(block_table)
            data.input_tokens.append(tokens)
            data.input_positions.append(list(range(computed_len, seq_len)))
            data.num_prefills += 1
            data.num_prefill_tokens += len(tokens)
            data.query_lens.append(len(tokens))
            data.seq_lens.append(seq_len)
            for i, pos in enumerate(data.input_positions[0]):
                block_number = block_table[pos // block_size]
                block_offset = pos % block_size
                data.slot_mapping.append(block_number)
                data.slot_mapping.append(block_offset)

        max_seq_len = max(data.seq_lens)
        assert max_seq_len > 0

        dummy = num_blocks
        # make_tensor_with_pad takes List[List[]] as input
        # To make it work, input_block_ids is expanded
        input_block_ids = make_tensor_with_pad(list_input_block_ids,
                                               max_len=self.num_partition,
                                               pad=dummy,
                                               dtype=torch.long,
                                               device=self.device)
        # input_block_ids gets back in here.
        input_block_ids = input_block_ids.flatten().tolist()
        input_block_ids = torch.tensor(input_block_ids,
                                       dtype=torch.long,
                                       device=self.device)

        prefill_size = (self.chunked_prefill_size if self.chunked_prefill else
                        1 << (math.ceil(math.log2(max_seq_len))))
        input_tokens = make_tensor_with_pad(data.input_tokens,
                                            max_len=prefill_size,
                                            pad=0,
                                            dtype=torch.long,
                                            device=self.device)
        input_positions = make_tensor_with_pad(data.input_positions,
                                               max_len=prefill_size,
                                               pad=0,
                                               dtype=torch.long,
                                               device=self.device)

        logger.debug("[RBLN] model input builder, prepare_prompt")
        logger.debug("\tpadded input_tokens = %s", input_tokens)
        logger.debug("\tpadded input_positions = %s", input_positions)
        logger.debug("\tinput_block_ids = %s", input_block_ids)
        logger.debug("\tseq_lens = %s", data.seq_lens)
        logger.debug("\tquery_lens = %s", data.query_lens)
        return (input_tokens, input_positions, input_block_ids)

    def _prepare_decode(
        self,
        data: ModelInputData,
        seq_group_metadata_list: List[SequenceGroupMetadata],
        virtual_engine: int = 0,
    ) -> Tuple[torch.Tensor, torch.Tensor, torch.Tensor]:
        assert len(seq_group_metadata_list) > 0

        list_input_block_ids: List[List[int]] = []
        block_size = self.block_size
        num_blocks = self.runner.cache_config.num_gpu_blocks
        num_blocks_per_ve = num_blocks // \
            self.runner.parallel_config.pipeline_parallel_size
        ve_offset = num_blocks_per_ve * virtual_engine
        for seq_group_metadata in seq_group_metadata_list:
            assert not seq_group_metadata.is_prompt
            seq_ids = list(seq_group_metadata.seq_data.keys())
            for seq_id in seq_ids:
                seq_data = seq_group_metadata.seq_data[seq_id]
                generation_token = seq_data.get_last_token_id()

                seq_len = seq_data.get_len()
                token_position = seq_len - 1

                assert seq_group_metadata.block_tables is not None
                block_table = seq_group_metadata.block_tables[seq_id]
                block_table = list(map(lambda v: v + ve_offset, block_table))
                assert len(block_table) >= 1

                list_input_block_ids.append(block_table)
                data.max_decode_seq_len = max(data.max_decode_seq_len, seq_len)
                data.input_tokens.append([generation_token])
                data.input_positions.append([token_position])
                data.num_decode_tokens += 1
                data.query_lens.append(1)
                data.seq_lens.append(seq_len)
                block_number = block_table[token_position // block_size]
                block_offset = token_position % block_size
                data.slot_mapping.append(block_number)
                data.slot_mapping.append(block_offset)

        # batch padding
        dummy = num_blocks
        batch_padding_size = self.max_num_seqs - len(data.input_tokens)
        data.input_tokens.extend([[0]] * batch_padding_size)
        data.input_positions.extend([[0]] * batch_padding_size)
        list_input_block_ids.extend([[dummy]] * batch_padding_size)

        input_block_ids = make_tensor_with_pad(list_input_block_ids,
                                               max_len=self.num_partition,
                                               pad=dummy,
                                               dtype=torch.long,
                                               device=self.device)

        input_tokens = make_tensor_with_pad(data.input_tokens,
                                            max_len=1,
                                            pad=0,
                                            dtype=torch.long,
                                            device=self.device)
        input_positions = make_tensor_with_pad(data.input_positions,
                                               max_len=1,
                                               pad=0,
                                               dtype=torch.long,
                                               device=self.device)

        logger.debug("[RBLN] model input builder, prepare_decode")
        logger.debug("\tpadded input_tokens = %s", data.input_tokens)
        logger.debug("\tpadded input_positions = %s", data.input_positions)
        logger.debug("\tinput_block_ids = %s", input_block_ids)
        logger.debug("\tseq_lens = %s", data.seq_lens)
        logger.debug("\tquery_lens = %s", data.query_lens)

        assert input_tokens.shape[0] == self.max_num_seqs
        assert input_positions.shape[0] == self.max_num_seqs
        assert input_block_ids.shape[0] == self.max_num_seqs

        return (input_tokens, input_positions, input_block_ids)

    def build(
        self,
        virtual_engine: int = 0,
    ) -> ModelInputForRebel:
        assert self.seq_group_metadata_list is not None
        seq_group_metadata_list = self.seq_group_metadata_list
        is_prompt = seq_group_metadata_list[0].is_prompt
        token_type_ids = seq_group_metadata_list[0].token_type_ids
        input_data = self.input_data
        # Prepare input tensors.
        if is_prompt:
            (input_tokens, input_positions,
             input_block_ids) = self._prepare_prompt(input_data,
                                                     seq_group_metadata_list,
                                                     virtual_engine)
        else:
            (input_tokens, input_positions,
             input_block_ids) = self._prepare_decode(input_data,
                                                     seq_group_metadata_list,
                                                     virtual_engine)

        attn_metadata = self.attn_metadata_builder.build(
            input_data.seq_lens, input_data.query_lens, input_block_ids, -1)
        return self.model_input_cls(
            input_tokens=input_tokens,
            input_positions=input_positions,
            token_type_ids=token_type_ids,
            seq_lens=input_data.seq_lens,
            query_lens=input_data.query_lens,
            attn_metadata=attn_metadata,
        )


class RBLNModelRunner(ModelRunnerBase[ModelInputForRebelWithSamplingMetadata]):
    _model_input_cls: Type[ModelInputForRebelWithSamplingMetadata] = (
        ModelInputForRebelWithSamplingMetadata)
    _builder_cls: Type[ModelInputForRebelBuilder] = ModelInputForRebelBuilder

    def __init__(
        self,
        vllm_config: VllmConfig,
        kv_cache_dtype: Optional[str] = "auto",
        is_driver_worker: bool = False,
        return_hidden_states: bool = False,
    ):
        ModelRunnerBase.__init__(self, vllm_config)
        model_config = self.model_config
        cache_config = self.cache_config

        self.is_driver_worker = is_driver_worker
        self.return_hidden_states = return_hidden_states

        if model_config is not None and model_config.get_sliding_window():
            logger.warning("Sliding window is not supported on RBLN. "
                           "The model will run without sliding window.")
        self.device = self.device_config.device
        self.pin_memory = False

        self.kv_cache_dtype = kv_cache_dtype
        self.sliding_window = model_config.get_sliding_window()
        self.block_size = cache_config.block_size
        num_attn_heads = self.model_config.get_num_attention_heads(
            self.parallel_config)
        needs_attn_backend = (num_attn_heads != 0
                              or self.model_config.is_attention_free)
        self.attn_backend = (get_attn_backend(
            self.model_config.get_head_size(),
            self.model_config.dtype,
            self.kv_cache_dtype,
            self.block_size,
            self.model_config.is_attention_free,
        ) if needs_attn_backend else None)

        # Lazy initialization.
        self.model: nn.Module  # initialize after load_model.

        self.sampler = get_sampler()

        # Lazy initialization
        self.compute_logits_model: nn.Module

        if hasattr(self, "_builder_cls"):
            # multi-step model runner does not have `_builder_cls`
            self.builder = self._builder_cls(
                cast(RBLNModelRunner, weakref.proxy(self)))

    def compile_model(self, model):
        options = {
            "compile_context": self.compile_context,
            "tensor_parallel_size": envs.VLLM_RBLN_TP_SIZE,
        }
        if not envs.VLLM_DISABLE_COMPILE_CACHE:
            logger.info("Once the model is compiled for the first time, "
                        "the cached compiled binary will be reused.")
<<<<<<< HEAD
            options["cache_dir"] = ("./rsd_cache_dir" if envs.RBLN_TP_SIZE > 1
                                    else "./cache_dir")
        if envs.RBLN_COMPILE_STRICT_MODE:
            options["mode"] = "strict"
=======
            options["cache_dir"] = ("./rsd_cache_dir" if envs.VLLM_RBLN_TP_SIZE
                                    > 1 else "./cache_dir")

>>>>>>> 0794b794
        compiled_model = torch.compile(
            model,
            backend="rbln",
            options=options,
            dynamic=False,
        )
        return compiled_model

    # LLM attention block
    def attention_block(self, decoder_layer, hidden_states, residual,
                        input_positions):
        # attention input_layernorm
        if residual is None:
            residual = hidden_states
            hidden_states = decoder_layer.input_layernorm(hidden_states)
        else:
            hidden_states, residual = decoder_layer.input_layernorm(
                hidden_states, residual)
        # attention self_attn
        hidden_states = decoder_layer.self_attn(input_positions, hidden_states)
        # attention post_attention_layernorm
        hidden_states, residual = decoder_layer.post_attention_layernorm(
            hidden_states, residual)
        return hidden_states, residual

    # LLM decoder layer block
    def decoder_layer_block(self, decoder_layer, hidden_states, residual,
                            input_positions):
        hidden_states, residual = self.attention_block(decoder_layer,
                                                       hidden_states, residual,
                                                       input_positions)
        # mlp, fused_mode
        hidden_states = decoder_layer.mlp(hidden_states)
        return hidden_states, residual

    def load_model(self) -> None:
        self.model = get_model(vllm_config=self.vllm_config).eval()

        self.compute_logits_model = self.model
        if self.model_config.is_multimodal_model and hasattr(
                self.model.get_language_model(), "logits_processor"):
            self.compute_logits_model = self.model.get_language_model()

        logger.info("[RBLN] load_model = %s", self.model)
        logger.info("[RBLN] model_config.num_layers = %d",
                    self.model_config.get_num_layers(self.parallel_config))

        def model_wrapper(
            input_ids: torch.Tensor,
            positions: torch.Tensor,
            intermediate_tensors: Optional[IntermediateTensors] = None,
            inputs_embeds: Optional[torch.Tensor] = None,
            selected_token_indices: Optional[torch.Tensor] = None,
        ) -> Union[torch.Tensor, IntermediateTensors]:
            model_output = self.model(
                input_ids=input_ids,
                positions=positions,
                intermediate_tensors=intermediate_tensors,
                inputs_embeds=inputs_embeds)

            if get_pp_group().is_last_rank:
                # last rank create real model output
                if selected_token_indices is not None:
                    # aten::select -> adv_index -->
                    #     contrib_dynamic_take (tensor -> scalar)
                    # aten::index_select --> take -->
                    #     contrib_dynamic_take (tensor -> scalar)
                    model_output = model_output[:, selected_token_indices]
                logits = self.compute_logits_model.compute_logits(
                    model_output, None)
                return logits
            else:
                # non last rank create intermediate tensors, bypass it
                return model_output

        if self.model_config.enforce_eager or not envs.VLLM_RBLN_COMPILE_MODEL:
            self.model_executable = model_wrapper
        else:
            # NOTE - refer to pytorch 2.5 release notes
            # torch.compile regional compilation without recompilations
            # To prevent nn.modules parameters to be model input, set false
            # if this flag is set,
            # nn.modules parameters are treated as model input
            torch._dynamo.config.inline_inbuilt_nn_modules = False
            # RBLN compile context to mark static address for kv cache tensor
            # if tensor is set to have static address,
            # similar to RBLN kv cache binding
            from rebel.compile_context import CompileContext

            self.compile_context = CompileContext(use_weight_sharing=True)
            compiled_graph = self.compile_model(model_wrapper)
            self.model_executable = compiled_graph

    def get_model(self) -> nn.Module:
        return self.model

    def make_model_input_from_broadcasted_tensor_dict(
        self,
        tensor_dict: Dict[str, Any],
    ) -> ModelInputForRebelWithSamplingMetadata:
        return (ModelInputForRebelWithSamplingMetadata.
                from_broadcasted_tensor_dict(
                    tensor_dict,
                    attn_backend=self.attn_backend,
                ))

    @torch.inference_mode()
    def prepare_model_input(
        self,
        seq_group_metadata_list: List[SequenceGroupMetadata],
        virtual_engine: int = 0,
        finished_requests_ids: Optional[List[str]] = None,
    ) -> ModelInputForRebelWithSamplingMetadata:
        model_input = self._prepare_model_input_tensors(
            seq_group_metadata_list, finished_requests_ids, virtual_engine)

        if get_pp_group().is_last_rank:
            # Sampling metadata is only required for the final pp group
            generators = self.get_generators(finished_requests_ids)
            pin_memory = self.pin_memory
            sampling_metadata = SamplingMetadata.prepare(
                seq_group_metadata_list,
                model_input.seq_lens,
                model_input.query_lens,
                self.device,
                pin_memory=pin_memory,
                generators=generators,
            )
        else:
            sampling_metadata = None

        is_prompt = seq_group_metadata_list[
            0].is_prompt if seq_group_metadata_list else None
        logger.debug("[RBLN] num_requests = %d", len(seq_group_metadata_list))
        logger.debug("[RBLN] input_ids = %s", model_input.input_tokens)
        logger.debug("[RBLN] positions = %s", model_input.input_positions)
        return dataclasses.replace(model_input,
                                   sampling_metadata=sampling_metadata,
                                   virtual_engine=virtual_engine,
                                   is_prompt=is_prompt)

    @torch.inference_mode()
    def execute_model(
        self,
        model_input: ModelInputForRebelWithSamplingMetadata,
        kv_caches: Optional[List[torch.Tensor]] = None,
        intermediate_tensors: Optional[IntermediateTensors] = None,
        num_steps: int = 1,
        previous_hidden_states: Optional[torch.Tensor] = None,
    ) -> Optional[Union[List[SamplerOutput], IntermediateTensors]]:
        assert kv_caches is not None
        if num_steps > 1:
            raise ValueError(
                "Rebel worker does not support multi-step execution.")

        execute_model_kwargs = {}
        if previous_hidden_states is not None:
            execute_model_kwargs.update(
                {"previous_hidden_states": previous_hidden_states})

        assert model_input.attn_metadata is not None
        token_indices = None
        if get_pp_group().is_last_rank:
            assert model_input.sampling_metadata is not None
            num_prefills = model_input.attn_metadata.num_prefills
            selected_token_indices = \
                model_input.sampling_metadata.selected_token_indices
            len_token_indices = len(selected_token_indices)
            if num_prefills > 0:
                assert len_token_indices == 0 or len_token_indices == 1
                num_prefill_tokens = \
                    model_input.attn_metadata.num_prefill_tokens
                token_indices = torch.tensor(
                    [num_prefill_tokens - 1],
                    dtype=selected_token_indices.dtype)
                if len_token_indices == 1:
                    assert torch.equal(selected_token_indices, token_indices)

        with set_forward_context(model_input.attn_metadata, self.vllm_config,
                                 model_input.virtual_engine):
            # RBLN compile context is much similar to vLLM forward context
            if model_input.attn_metadata is not None:
                model_input.attn_metadata.kv_caches = kv_caches

            logits_or_intermediate_states = self.model_executable(
                input_ids=model_input.input_tokens,
                positions=model_input.input_positions,
                intermediate_tensors=intermediate_tensors,
                selected_token_indices=token_indices,
                **execute_model_kwargs,
            )

        if get_pp_group().is_last_rank:
            # Gather logits for TP
            logits_processor = self.compute_logits_model.logits_processor
            logits = logits_processor._gather_logits(
                logits_or_intermediate_states)
            logits = logits.view(-1, logits.size(-1))

        else:
            intermediate_states = logits_or_intermediate_states
            assert isinstance(intermediate_states, IntermediateTensors)
            return intermediate_states

        # Compute the logits. -> moved to model executable
        if not (num_prefills > 0 and len_token_indices != 0):
            logits = logits[selected_token_indices]

        # Only perform sampling in the driver worker.
        if not self.is_driver_worker:
            return []

        # Sample the next token.
        output = self.sampler(
            logits=logits,
            sampling_metadata=model_input.sampling_metadata,
        )

        assert self.return_hidden_states is False, \
            "Rebel worker does not support return_hidden_states."

        return [output]

    def _prepare_model_input_tensors(
        self,
        seq_group_metadata_list: List[SequenceGroupMetadata],
        finished_requests_ids: Optional[List[str]] = None,
        virtual_engine: int = 0,
    ) -> ModelInputForRebelWithSamplingMetadata:
        self.builder.prepare(finished_requests_ids)
        self.builder.set_seq_group_list(seq_group_metadata_list)

        return self.builder.build(virtual_engine)  # type: ignore

    @property
    def vocab_size(self) -> int:
        return self.model_config.get_vocab_size()<|MERGE_RESOLUTION|>--- conflicted
+++ resolved
@@ -447,16 +447,11 @@
         if not envs.VLLM_DISABLE_COMPILE_CACHE:
             logger.info("Once the model is compiled for the first time, "
                         "the cached compiled binary will be reused.")
-<<<<<<< HEAD
-            options["cache_dir"] = ("./rsd_cache_dir" if envs.RBLN_TP_SIZE > 1
-                                    else "./cache_dir")
-        if envs.RBLN_COMPILE_STRICT_MODE:
-            options["mode"] = "strict"
-=======
             options["cache_dir"] = ("./rsd_cache_dir" if envs.VLLM_RBLN_TP_SIZE
                                     > 1 else "./cache_dir")
-
->>>>>>> 0794b794
+        if envs.VLLM_RBLN_COMPILE_STRICT_MODE:
+            options["mode"] = "strict"
+
         compiled_model = torch.compile(
             model,
             backend="rbln",
